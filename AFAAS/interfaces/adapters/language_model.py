from __future__ import annotations

import abc
import enum
from typing import Callable, ClassVar, Protocol

from pydantic import field_validator, ConfigDict, BaseModel, Field

from AFAAS.configs.schema import SystemConfiguration, Field
from AFAAS.interfaces.adapters.configuration import (
    BaseProviderBudget,
    BaseProviderCredentials,
    BaseProviderSettings,
    BaseProviderUsage,
    Embedding,
)


class ModelProviderService(str, enum.Enum):
    """A ModelService describes what kind of service the model provides."""

    EMBEDDING: str = "embedding"
    CHAT: str = "language"
    TEXT: str = "text"


class ModelProviderName(str, enum.Enum):
    OPENAI: str = "openai"


class BaseModelInfo(BaseModel):
    """Struct for model information.

    Would be lovely to eventually get this directly from APIs, but needs to be
    scraped from websites for now.
    """

    name: str
    service: ModelProviderService
    provider_name: ModelProviderName
    prompt_token_cost: float = 0.0
    completion_token_cost: float = 0.0


class BaseModelResponse(BaseModel):
    """Standard response struct for a response from a model."""

    prompt_tokens_used: int
    completion_tokens_used: int
    MLmodel_info: BaseModelInfo


class BaseModelProviderConfiguration(SystemConfiguration):
    retries_per_request: int = Field()
    extra_request_headers: dict[str, str] = Field(default_factory=dict)


class BaseModelProviderCredentials(BaseProviderCredentials):
    """Credentials for a model provider."""

<<<<<<< HEAD
    api_key: str | None = UserConfigurable(default=None)
    api_type: str | None = UserConfigurable(default=None)
    api_base: str | None = UserConfigurable(default=None)
    api_version: str | None = UserConfigurable(default=None)
    deployment_id: str | None = UserConfigurable(default=None)
    model_config = ConfigDict(extra="ignore")
=======
    api_key: str | None = Field(default=None)
    api_type: str | None = Field(default=None)
    api_base: str | None = Field(default=None)
    api_version: str | None = Field(default=None)
    deployment_id: str | None = Field(default=None)
    class Config:
        extra = "ignore"
>>>>>>> 37cfb95e


class BaseModelProviderUsage(BaseProviderUsage):
    """Usage for a particular model from a model provider."""

    completion_tokens: int = 0
    prompt_tokens: int = 0
    total_tokens: int = 0

    def update_usage(
        self,
        model_response: BaseModelResponse,
    ) -> None:
        self.completion_tokens += model_response.completion_tokens_used
        self.prompt_tokens += model_response.prompt_tokens_used
        self.total_tokens += (
            model_response.completion_tokens_used + model_response.prompt_tokens_used
        )


class BaseModelProviderBudget(BaseProviderBudget):
    total_budget: float = Field()
    total_cost: float
    remaining_budget: float
    usage: BaseModelProviderUsage

    def update_usage_and_cost(
        self,
        model_response: BaseModelResponse,
    ) -> None:
        """Update the usage and cost of the provider."""
        MLmodel_info = model_response.MLmodel_info
        self.usage.update_usage(model_response)
        incurred_cost = (
            model_response.completion_tokens_used * MLmodel_info.completion_token_cost
            + model_response.prompt_tokens_used * MLmodel_info.prompt_token_cost
        )
        self.total_cost += incurred_cost
        if abs(self.remaining_budget) != float("inf"):
            self.remaining_budget -= incurred_cost


class BaseModelProviderSettings(BaseProviderSettings):
    configuration: BaseModelProviderConfiguration
    credentials: BaseModelProviderCredentials
    budget: BaseModelProviderBudget


class AbstractModelProvider(abc.ABC):
    """A ModelProvider abstracts the details of a particular provider of models."""

    default_settings: ClassVar[BaseModelProviderSettings]

    _configuration: BaseModelProviderConfiguration

    @abc.abstractmethod
    def count_tokens(self, text: str, model_name: str) -> int: ...

    @abc.abstractmethod
    def get_tokenizer(self, model_name: str) -> "ModelTokenizer": ...

    @abc.abstractmethod
    def get_token_limit(self, model_name: str) -> int: ...

    @abc.abstractmethod
    def get_remaining_budget(self) -> float: ...


class AbstractLanguageModelProvider(AbstractModelProvider):
    @abc.abstractmethod
    def has_oa_tool_calls_api(self, model_name: str) -> bool: ...

    @abc.abstractmethod
    def get_default_config(self) -> AbstractPromptConfiguration: ...


class ModelTokenizer(Protocol):
    """A ModelTokenizer provides tokenization specific to a model."""

    @abc.abstractmethod
    def encode(self, text: str) -> list: ...

    @abc.abstractmethod
    def decode(self, tokens: list) -> str: ...


####################
# Embedding Models #
####################


class EmbeddingModelInfo(BaseModelInfo):
    """Struct for embedding model information."""

    llm_service : ModelProviderService = ModelProviderService.EMBEDDING
    embedding_dimensions: int


class EmbeddingModelResponse(BaseModelResponse):
    """Standard response struct for a response from an embedding model."""

    embedding: Embedding = Field(default_factory=list)

    @classmethod
    @field_validator("completion_tokens_used")
    @classmethod
    def _verify_no_completion_tokens_used(cls, v):
        if v > 0:
            raise ValueError("Embeddings should not have completion tokens used.")
        return v


class EmbeddingModelProvider(AbstractModelProvider):
    @abc.abstractmethod
    async def create_embedding(
        self,
        text: str,
        model_name: str,
        embedding_parser: Callable[[Embedding], Embedding],
        **kwargs,
    ) -> EmbeddingModelResponse: ...


class AbstractPromptConfiguration(abc.ABC, SystemConfiguration):
    """Struct for model configuration."""<|MERGE_RESOLUTION|>--- conflicted
+++ resolved
@@ -58,22 +58,12 @@
 class BaseModelProviderCredentials(BaseProviderCredentials):
     """Credentials for a model provider."""
 
-<<<<<<< HEAD
-    api_key: str | None = UserConfigurable(default=None)
-    api_type: str | None = UserConfigurable(default=None)
-    api_base: str | None = UserConfigurable(default=None)
-    api_version: str | None = UserConfigurable(default=None)
-    deployment_id: str | None = UserConfigurable(default=None)
-    model_config = ConfigDict(extra="ignore")
-=======
     api_key: str | None = Field(default=None)
     api_type: str | None = Field(default=None)
     api_base: str | None = Field(default=None)
     api_version: str | None = Field(default=None)
     deployment_id: str | None = Field(default=None)
-    class Config:
-        extra = "ignore"
->>>>>>> 37cfb95e
+    model_config = ConfigDict(extra="ignore")
 
 
 class BaseModelProviderUsage(BaseProviderUsage):
