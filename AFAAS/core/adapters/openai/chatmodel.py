import os
from typing import Any, Callable, Dict, ParamSpec, Tuple, TypeVar

import tiktoken
from openai import AsyncOpenAI
from openai.resources import AsyncCompletions

from AFAAS.core.adapters.openai.common import (
    OPEN_AI_CHAT_MODELS,
    OPEN_AI_DEFAULT_CHAT_CONFIGS,
    OPEN_AI_MODELS,
    OpenAIModelName,
    OpenAIPromptConfiguration,
    OpenAISettings,
)
aclient = AsyncOpenAI(api_key=os.environ["OPENAI_API_KEY"])

from AFAAS.interfaces.adapters.chatmodel import AIMessage , HumanMessage, SystemMessage , ChatMessage, ChatMessage
from AFAAS.configs.schema import Configurable
from AFAAS.interfaces.adapters.chatmodel import (
    _RetryHandler,
    AbstractChatModelProvider,
    AbstractChatModelResponse,
    AssistantChatMessageDict,
    CompletionModelFunction,
    ChatCompletionKwargs
)
from AFAAS.interfaces.adapters.language_model import  ModelTokenizer
from AFAAS.lib.sdk.logger import AFAASLogger

LOG = AFAASLogger(name=__name__)

_T = TypeVar("_T")
_P = ParamSpec("_P")

OpenAIChatParser = Callable[[str], dict]


class AFAASChatOpenAI(Configurable[OpenAISettings], AbstractChatModelProvider):

    def __init__(
        self,
        settings: OpenAISettings = OpenAISettings(),
    ):
        super().__init__(settings)
        self._credentials = settings.credentials
        self._budget = settings.budget
        self._chat = settings.chat

    def get_token_limit(self, model_name: str) -> int:
        return OPEN_AI_MODELS[model_name].max_tokens

    def get_remaining_budget(self) -> float:
        return self._budget.remaining_budget

    @classmethod
    def get_tokenizer(cls, model_name: OpenAIModelName) -> ModelTokenizer:
        return tiktoken.encoding_for_model(model_name)

    @classmethod
    def count_tokens(cls, text: str, model_name: OpenAIModelName) -> int:
        encoding = cls.get_tokenizer(model_name)
        return len(encoding.encode(text))

    @classmethod
    def count_message_tokens(
        cls,
        messages: ChatMessage | list[ChatMessage],
        model_name: OpenAIModelName,
    ) -> int:
<<<<<<< HEAD
=======
        if isinstance(messages, OpenAIChatMessage):
            messages = [messages]
>>>>>>> 318dd99d

        if model_name.startswith("gpt-3.5-turbo"):
            tokens_per_message = (
                4  # every message follows <|start|>{role/name}\n{content}<|end|>\n
            )
            tokens_per_name = -1  # if there's a name, the role is omitted
            encoding_model = "gpt-3.5-turbo"
        elif model_name.startswith("gpt-4"):
            tokens_per_message = 3
            tokens_per_name = 1
            encoding_model = "gpt-4"
        else:
            raise NotImplementedError(
                f"count_message_tokens() is not implemented for model {model_name}.\n"
                " See https://github.com/openai/openai-python/blob/main/chatml.md for"
                " information on how messages are converted to tokens."
            )
        try:
            encoding = tiktoken.encoding_for_model(encoding_model)
        except KeyError:
            LOG.warning(
                f"Model {model_name} not found. Defaulting to cl100k_base encoding."
            )
            encoding = tiktoken.get_encoding("cl100k_base")

        num_tokens = 0
        for message in messages:
            num_tokens += tokens_per_message
            for key, value in message.dict().items():
                num_tokens += len(encoding.encode(value))
                if key == "name":
                    num_tokens += tokens_per_name
        num_tokens += 3  # every reply is primed with <|start|>assistant<|message|>
        return num_tokens

    def _extract_response_details(
        self, response: AsyncCompletions, model_name: str
    ) -> Tuple[Dict[str, Any], Dict[str, Any]]:
        response_args = {
            "llm_model_info": OPEN_AI_CHAT_MODELS[model_name],
            "prompt_tokens_used": response.usage.prompt_tokens,
            "completion_tokens_used": response.usage.completion_tokens,
        }
        response_message = response.choices[0].message.model_dump()
        return response_message, response_args

    def _should_retry_function_call(
        self, tools: list[CompletionModelFunction], response_message: Dict[str, Any]
    ) -> bool:
        if tools is not None and "tool_calls" not in response_message:
            return True
        return False

    def _formulate_final_response(
        self,
        response_message: Dict[str, Any],
        completion_parser: Callable[[AssistantChatMessageDict], _T],
        response_args: Dict[str, Any],
    ) -> AbstractChatModelResponse[_T]:
        response = AbstractChatModelResponse(
            response=response_message,
            parsed_result=completion_parser(response_message),
            **response_args,
        )
        self._budget.update_usage_and_cost(model_response=response)
        return response

    def __repr__(self):
        return "OpenAIProvider()"

    def has_oa_tool_calls_api(self, model_name: str) -> bool:
        return True # Always True for OpenAI
        #return OPEN_AI_CHAT_MODELS[model_name].has_function_call_api

    def get_default_config(self) -> OpenAIPromptConfiguration:
        return OPEN_AI_DEFAULT_CHAT_CONFIGS.SMART_MODEL_32K


    def make_tool(self, f : CompletionModelFunction) -> dict:
        return  {"type": "function", "function": f.schema}

    def make_tool_choice_arg(self , name : str) -> dict:
        return {
            "tool_choice" : {
            "type": "function",
            "function": {"name": name},
            }
        }

    def make_model_arg(self, model_name : str) -> dict:
        return { "model" : model_name }

    def make_tools_arg(self, tools : list[CompletionModelFunction]) -> dict:
        return { "tools" : [self.make_tool(f) for f in tools] }

    async def chat(
        self, messages: list[ChatMessage], *_, **llm_kwargs
    ) -> AsyncCompletions:
        self.llm_model = aclient.chat
        return await aclient.chat.completions.create(
            messages=messages, **llm_kwargs
        )<|MERGE_RESOLUTION|>--- conflicted
+++ resolved
@@ -68,11 +68,6 @@
         messages: ChatMessage | list[ChatMessage],
         model_name: OpenAIModelName,
     ) -> int:
-<<<<<<< HEAD
-=======
-        if isinstance(messages, OpenAIChatMessage):
-            messages = [messages]
->>>>>>> 318dd99d
 
         if model_name.startswith("gpt-3.5-turbo"):
             tokens_per_message = (
