--- conflicted
+++ resolved
@@ -129,12 +129,8 @@
 Use this to use TTS for Auto-GPT
 
 ```
-<<<<<<< HEAD
-python scripts/main.py --speak
-=======
 poetry run python scripts/main.py --speak
 
->>>>>>> d809536e
 ```
 
 ## 🔍 Google API Keys Configuration
