--- conflicted
+++ resolved
@@ -342,10 +342,7 @@
 export MEMORY_BACKEND="pinecone"
 ```
 
-### Milvus Setup
-
-<<<<<<< HEAD
-## 🌲 Annoy Local Vector Database Setup
+## Annoy Local Vector Database Setup
 
 Annoy is a fast and efficient local vector database, suitable for tasks that require lower-latency access to embeddings compared to cloud-based solutions.
 
@@ -361,11 +358,13 @@
 In the `.env` file set:
 - `ANNOY_INDEX_FILE=./annoy_index/annoy_index_file.ann`
 - `ANNOY_METADATA_FILE=./annoy_index/annoy_metadata_file.json`
-
-## Setting Your Cache Type
+- set `MEMORY_BACKEND` in `.env` to `annoy` to enable annoy as backend.
+
+
 
 By default Auto-GPT is going to use LocalCache instead of redis or Pinecone, or Annoy.
-=======
+### Milvus Setup
+
 [Milvus](https://milvus.io/) is a open-source, high scalable vector database to storage huge amount of vector-based memory and provide fast relevant search.
 
 - setup milvus database, keep your pymilvus version and milvus version same to avoid compatible issues.
@@ -375,15 +374,8 @@
 - set `MEMORY_BACKEND` in `.env` to `milvus` to enable milvus as backend.
 - optional
   - set `MILVUS_COLLECTION` in `.env` to change milvus collection name as you want, `autogpt` is the default name.
->>>>>>> 97d62cc1
-
-
-<<<<<<< HEAD
-`local` (default) uses a local JSON cache file
-`pinecone` uses the Pinecone.io account you configured in your ENV settings
-`redis` will use the redis cache that you configured
-`annoy` will use the local Annoy vector database
-=======
+
+
 ### Weaviate Setup
 [Weaviate](https://weaviate.io/) is an open-source vector database. It allows to store data objects and vector embeddings from ML-models and scales seamlessly to billion of data objects. [An instance of Weaviate can be created locally (using Docker), on Kubernetes or using Weaviate Cloud Services](https://weaviate.io/developers/weaviate/quickstart). 
 Although still experimental, [Embedded Weaviate](https://weaviate.io/developers/weaviate/installation/embedded) is supported which allows the Auto-GPT process itself to start a Weaviate instance. To enable it, set `USE_WEAVIATE_EMBEDDED` to `True` and make sure you `pip install "weaviate-client>=3.15.4"`. 
@@ -391,7 +383,6 @@
 #### Setting up environment variables
 
 In your `.env` file set the following:
->>>>>>> 97d62cc1
 
 ```
 MEMORY_BACKEND=weaviate
