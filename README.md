# Auto-GPT: An Autonomous GPT-4 Experiment

![GitHub Repo stars](https://img.shields.io/github/stars/Torantulino/auto-gpt?style=social)
![Twitter Follow](https://img.shields.io/twitter/follow/siggravitas?style=social)

Auto-GPT is an experimental open-source application showcasing the capabilities of the GPT-4 language model. This program, driven by GPT-4, autonomously develops and manages businesses to increase net worth. As one of the first examples of GPT-4 running fully autonomously, Auto-GPT pushes the boundaries of what is possible with AI.

### Demo (30/03/2023):

https://user-images.githubusercontent.com/22963551/228855501-2f5777cf-755b-4407-a643-c7299e5b6419.mp4


## 💖 Help Fund Auto-GPT's Development
<<<<<<< HEAD

=======
<p align="center">
>>>>>>> 99a33023
If you can spare a coffee, you can help to cover the API costs of developing Auto-GPT and help push the boundaries of fully autonomous AI!
A full day of development can easily cost as much as $20 in API costs, which for a free project is quite limiting.
Your support is greatly appreciated
</p>

<p align="center">
 Development of this free, open-source project is made possible by all the <a href="https://github.com/Torantulino/Auto-GPT/graphs/contributors">contributors</a> and <a href="https://github.com/sponsors/Torantulino">sponsors</a>. If you'd like to sponsor this project and have your avatar or company logo appear below <a href="https://github.com/sponsors/Torantulino">click here</a>. 💖
</p>
<p align="center">
<a href="https://github.com/nocodeclarity"><img src="https://github.com/nocodeclarity.png" width="50px" alt="nocodeclarity" /></a>&nbsp;&nbsp;<a href="https://github.com/tjarmain"><img src="https://github.com/tjarmain.png" width="50px" alt="robjtede" /></a>&nbsp;&nbsp;
</p>
</p>


## Table of Contents

<<<<<<< HEAD
- [Auto-GPT: An Autonomous GPT-4 Experiment](#auto-gpt-an-autonomous-gpt-4-experiment)
  - [Demo (30/03/2023):](#demo-30032023)
  - [💖 Help Fund Auto-GPT's Development](#-help-fund-auto-gpts-development)
  - [Table of Contents](#table-of-contents)
  - [🚀 Features](#-features)
  - [📋 Requirements](#-requirements)
  - [💾 Installation](#-installation)
  - [🔧 Usage](#-usage)
  - [🤖 OpenAI Model](#-openai-model)
  - [🗣️ Speech Mode](#️-speech-mode)
  - [💀 Continuous Mode ⚠️](#-continuous-mode-️)
  - [⚠️ Limitations](#️-limitations)
  - [🛡 Disclaimer](#-disclaimer)
  - [🐦 Connect with Us on Twitter](#-connect-with-us-on-twitter)
=======
- [Features](#-features)
- [Requirements](#-requirements)
- [Installation](#-installation)
- [Usage](#-usage)
- [Limitations](#-limitations)
- [Disclaimer](#-disclaimer)
- [Connect with Us on Twitter ](#-connect-with-us-on-twitter)

>>>>>>> 99a33023

## 🚀 Features

- 🌐 Internet access for searches and information gathering
- 💾 Long-Term and Short-Term memory management
- 🧠 GPT-4 instances for text generation
- 🔗 Access to popular websites and platforms
- 🗃️ File storage and summarization with GPT-3.5

## 📋 Requirements

- [Python 3.7 or later](https://www.tutorialspoint.com/how-to-install-python-in-windows)
- OpenAI API key

Optional:

- ElevenLabs Key (If you want the AI to speak)

## 💾 Installation

To install Auto-GPT, follow these steps:

0. Make sure you have all the **requirements** above, if not, install/get them.

_The following commands should be executed in a CMD, Bash or Powershell window. To do this, go to a folder on your computer, click in the folder path at the top and type CMD, then press enter._

1. Clone the repository:
   For this step you need Git installed, but you can just download the zip file instead by clicking the button at the top of this page ☝️

```
git clone https://github.com/Torantulino/Auto-GPT.git
```

2. Navigate to the project directory:
   _(Type this into your CMD window, you're aiming to navigate the CMD window to the "scripts" folder you just downloaded)_

```
$ cd 'Auto-GPT/scripts'
```

3. Install the required dependencies:
   _(Again, type this into your CMD window)_

```
pip install -r requirements.txt
```

4. Edit the file named "keys.py" in the "scripts" directory to add your OpenAI API key (and eleven labs key if you want speech):
   _(Open the keys.py file in a text editor and follow the instructions inside, save it after)_

## 🔧 Usage

1. Run the Python script in your terminal:
   _(Type this into your CMD window)_

```
python main.py
```

2. After each of AUTO-GPT's actions, type "NEXT COMMAND" to authorise them to continue.
3. To exit the program, type "exit" and press Enter.

## 🤖 OpenAI Model

Specify the OpenAI model to use:

```
python main.py --openai_model MODEL_NAME
```

## 🗣️ Speech Mode

```
python main.py speech-mode
```

## 💀 Continuous Mode ⚠️

Run the AI **without** user authorisation, 100% automated.
Continuous mode is not recommended.
It is potentially dangerous and may cause your AI to run forever or carry out actions you would not usually authorise.
Use at your own risk.

1. Run the Python script in your terminal:

```
python main.py continuous-mode
```

2. To exit the program, press Ctrl + C

## ⚠️ Limitations

This experiment aims to showcase the potential of GPT-4 but comes with some limitations:

1. Not a polished application or product, just an experiment
2. May not perform well in complex, real-world business scenarios. In fact, if it actually does, please share your results!
3. Quite expensive to run, so set and monitor your API key limits with OpenAI!

## 🛡 Disclaimer

Disclaimer
This project, Auto-GPT, is an experimental application and is provided "as-is" without any warranty, express or implied. By using this software, you agree to assume all risks associated with its use, including but not limited to data loss, system failure, or any other issues that may arise.

The developers and contributors of this project do not accept any responsibility or liability for any losses, damages, or other consequences that may occur as a result of using this software. You are solely responsible for any decisions and actions taken based on the information provided by Auto-GPT.

**Please note that the use of the GPT-4 language model can be expensive due to its token usage.** By utilizing this project, you acknowledge that you are responsible for monitoring and managing your own token usage and the associated costs. It is highly recommended to check your OpenAI API usage regularly and set up any necessary limits or alerts to prevent unexpected charges.

As an autonomous experiment, Auto-GPT may generate content or take actions that are not in line with real-world business practices or legal requirements. It is your responsibility to ensure that any actions or decisions made based on the output of this software comply with all applicable laws, regulations, and ethical standards. The developers and contributors of this project shall not be held responsible for any consequences arising from the use of this software.

By using Auto-GPT, you agree to indemnify, defend, and hold harmless the developers, contributors, and any affiliated parties from and against any and all claims, damages, losses, liabilities, costs, and expenses (including reasonable attorneys' fees) arising from your use of this software or your violation of these terms.

## 🐦 Connect with Us on Twitter

Stay up-to-date with the latest news, updates, and insights about Auto-GPT by following our Twitter accounts. Engage with the developer and the AI's own account for interesting discussions, project updates, and more.

- **Developer**: Follow [@siggravitas](https://twitter.com/siggravitas) for insights into the development process, project updates, and related topics from the creator of Entrepreneur-GPT.
- **Entrepreneur-GPT**: Join the conversation with the AI itself by following [@En_GPT](https://twitter.com/En_GPT). Share your experiences, discuss the AI's outputs, and engage with the growing community of users.

We look forward to connecting with you and hearing your thoughts, ideas, and experiences with Auto-GPT. Join us on Twitter and let's explore the future of AI together!<|MERGE_RESOLUTION|>--- conflicted
+++ resolved
@@ -11,11 +11,8 @@
 
 
 ## 💖 Help Fund Auto-GPT's Development
-<<<<<<< HEAD
 
-=======
 <p align="center">
->>>>>>> 99a33023
 If you can spare a coffee, you can help to cover the API costs of developing Auto-GPT and help push the boundaries of fully autonomous AI!
 A full day of development can easily cost as much as $20 in API costs, which for a free project is quite limiting.
 Your support is greatly appreciated
@@ -32,22 +29,7 @@
 
 ## Table of Contents
 
-<<<<<<< HEAD
-- [Auto-GPT: An Autonomous GPT-4 Experiment](#auto-gpt-an-autonomous-gpt-4-experiment)
-  - [Demo (30/03/2023):](#demo-30032023)
-  - [💖 Help Fund Auto-GPT's Development](#-help-fund-auto-gpts-development)
-  - [Table of Contents](#table-of-contents)
-  - [🚀 Features](#-features)
-  - [📋 Requirements](#-requirements)
-  - [💾 Installation](#-installation)
-  - [🔧 Usage](#-usage)
-  - [🤖 OpenAI Model](#-openai-model)
-  - [🗣️ Speech Mode](#️-speech-mode)
-  - [💀 Continuous Mode ⚠️](#-continuous-mode-️)
-  - [⚠️ Limitations](#️-limitations)
-  - [🛡 Disclaimer](#-disclaimer)
-  - [🐦 Connect with Us on Twitter](#-connect-with-us-on-twitter)
-=======
+
 - [Features](#-features)
 - [Requirements](#-requirements)
 - [Installation](#-installation)
@@ -55,8 +37,6 @@
 - [Limitations](#-limitations)
 - [Disclaimer](#-disclaimer)
 - [Connect with Us on Twitter ](#-connect-with-us-on-twitter)
-
->>>>>>> 99a33023
 
 ## 🚀 Features
 
