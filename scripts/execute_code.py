import docker
from docker import errors
from pathlib import Path
from constants import WORKSPACE_DIR


def execute_python_file(file):
    workspace_folder = WORKSPACE_DIR

    print (f"Executing file '{file}' in workspace '{workspace_folder}'")

    if not file.endswith(".py"):
        return "Error: Invalid file type. Only .py files are allowed."

    file_path = Path(workspace_folder) / file

    if not file_path.is_file():
        return f"Error: File '{file}' does not exist."

    try:
        client = docker.from_env()

        # You can replace 'python:3.8' with the desired Python image/version
        # You can find available Python images on Docker Hub:
        # https://hub.docker.com/_/python
        container = client.containers.run(
<<<<<<< HEAD
            'python:3.8',
            f'python {file_path}',
=======
            'python:3.10',
            f'python {file}',
>>>>>>> 51e293f6
            volumes={
                Path(workspace_folder).resolve(): {
                    'bind': '/workspace',
                    'mode': 'ro'}},
            working_dir='/workspace',
            stderr=True,
            stdout=True,
            detach=True,
        )

        output = container.wait()
        logs = container.logs().decode('utf-8')
        container.remove()

        # print(f"Execution complete. Output: {output}")
        # print(f"Logs: {logs}") 

        return logs

    except docker.errors.APIError as e:
        return f"Error while running container: {e}"
    except Exception as e:
        return f"Error: {str(e)}"<|MERGE_RESOLUTION|>--- conflicted
+++ resolved
@@ -24,13 +24,8 @@
         # You can find available Python images on Docker Hub:
         # https://hub.docker.com/_/python
         container = client.containers.run(
-<<<<<<< HEAD
-            'python:3.8',
+            'python:3.10',
             f'python {file_path}',
-=======
-            'python:3.10',
-            f'python {file}',
->>>>>>> 51e293f6
             volumes={
                 Path(workspace_folder).resolve(): {
                     'bind': '/workspace',
@@ -45,9 +40,6 @@
         logs = container.logs().decode('utf-8')
         container.remove()
 
-        # print(f"Execution complete. Output: {output}")
-        # print(f"Logs: {logs}") 
-
         return logs
 
     except docker.errors.APIError as e:
