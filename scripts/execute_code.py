--- conflicted
+++ resolved
@@ -20,22 +20,13 @@
         # You can find available Python images on Docker Hub:
         # https://hub.docker.com/_/python
         container = client.containers.run(
-<<<<<<< HEAD
             "python:3.8",
             f"python {file}",
             volumes={
                 os.path.abspath(workspace_folder): {"bind": "/workspace", "mode": "ro"}
             },
             working_dir="/workspace",
-=======
-            'python:3.8',
-            f'python {file}',
-            volumes={
-                os.path.abspath(workspace_folder): {
-                    'bind': '/workspace',
-                    'mode': 'ro'}},
-            working_dir='/workspace',
->>>>>>> 99a33023
+
             stderr=True,
             stdout=True,
             detach=True,
