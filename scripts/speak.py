--- conflicted
+++ resolved
@@ -58,19 +58,14 @@
         playsound("speech.mp3", True)
         remove("speech.mp3")
 
-<<<<<<< HEAD
-def macos_tts_speech(text):
-    system(f'say "{text}"')
-=======
 def macos_tts_speech(text, voice_index=0):
     if voice_index == 0:
-        os.system(f'say "{text}"')
+        system(f'say "{text}"')
     else: 
         if voice_index == 1:
-            os.system(f'say -v "Ava (Premium)" "{text}"')
+            system(f'say -v "Ava (Premium)" "{text}"')
         else:
-            os.system(f'say -v Samantha "{text}"')
->>>>>>> 7e3ff664
+            system(f'say -v Samantha "{text}"')
 
 def say_text(text, voice_index=0):
 
