--- conflicted
+++ resolved
@@ -1,14 +1,11 @@
 from memory.local import LocalCache
-<<<<<<< HEAD
 from internal_print import print_to_console
-=======
 from memory.no_memory import NoMemory
 
 # List of supported memory backends
 # Add a backend to this list if the import attempt is successful
 supported_memory = ['local']
 
->>>>>>> 98efd264
 try:
     from memory.redismem import RedisMemory
     supported_memory.append('redis')
