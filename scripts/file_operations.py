--- conflicted
+++ resolved
@@ -34,17 +34,10 @@
     """Write text to a file"""
     try:
         filepath = safe_join(working_directory, filename)
-<<<<<<< HEAD
         directory = path.dirname(filepath)
         if not path.exists(directory):
             makedirs(directory)
-        with open(filepath, "w") as f:
-=======
-        directory = os.path.dirname(filepath)
-        if not os.path.exists(directory):
-            os.makedirs(directory)
         with open(filepath, "w", encoding='utf-8') as f:
->>>>>>> 98efd264
             f.write(text)
         return "File written to successfully."
     except Exception as e:
