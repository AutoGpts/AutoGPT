from typing import List, Optional
import json
from config import Config
from call_ai_function import call_ai_function
from json_parser import fix_and_parse_json
cfg = Config()

<<<<<<< HEAD
# Evaluating code
def evaluate_code(code: str) -> List[str]:
    """Evaluates the given code and returns a list of suggestions for improvements."""
=======

def evaluate_code(code: str) -> List[str]:
    """
    A function that takes in a string and returns a response from create chat completion api call.

    Parameters:
        code (str): Code to be evaluated.
    Returns:
        A result string from create chat completion. A list of suggestions to improve the code.
    """

>>>>>>> d7b74760
    function_string = "def analyze_code(code: str) -> List[str]:"
    args = [code]
    description_string = """Analyzes the given code and returns a list of suggestions for improvements."""

    result_string = call_ai_function(function_string, args, description_string)
<<<<<<< HEAD

    return result_string
=======
>>>>>>> d7b74760

    return result_string

<<<<<<< HEAD
# Improving code
=======

>>>>>>> d7b74760
def improve_code(suggestions: List[str], code: str) -> str:
    """
    A function that takes in code and suggestions and returns a response from create chat completion api call.

    Parameters:
        suggestions (List): A list of suggestions around what needs to be improved.
        code (str): Code to be improved.
    Returns:
        A result string from create chat completion. Improved code in response.
    """

    function_string = (
        "def generate_improved_code(suggestions: List[str], code: str) -> str:"
    )
    args = [json.dumps(suggestions), code]
    description_string = """Improves the provided code based on the suggestions provided, making no other changes."""

    result_string = call_ai_function(function_string, args, description_string)
    return result_string


<<<<<<< HEAD
# Writing tests
def write_tests(code: str, focus: List[str]) -> str:
    """Generates test cases for the existing code, focusing on specific areas if required."""
=======

def write_tests(code: str, focus: List[str]) -> str:
    """
    A function that takes in code and focus topics and returns a response from create chat completion api call.

    Parameters:
        focus (List): A list of suggestions around what needs to be improved.
        code (str): Code for test cases to be generated against.
    Returns:
        A result string from create chat completion. Test cases for the submitted code in response.
    """

>>>>>>> d7b74760
    function_string = (
        "def create_test_cases(code: str, focus: Optional[str] = None) -> str:"
    )
    args = [code, json.dumps(focus)]
    description_string = """Generates test cases for the existing code, focusing on specific areas if required."""

    result_string = call_ai_function(function_string, args, description_string)
    return result_string<|MERGE_RESOLUTION|>--- conflicted
+++ resolved
@@ -5,11 +5,6 @@
 from json_parser import fix_and_parse_json
 cfg = Config()
 
-<<<<<<< HEAD
-# Evaluating code
-def evaluate_code(code: str) -> List[str]:
-    """Evaluates the given code and returns a list of suggestions for improvements."""
-=======
 
 def evaluate_code(code: str) -> List[str]:
     """
@@ -21,25 +16,14 @@
         A result string from create chat completion. A list of suggestions to improve the code.
     """
 
->>>>>>> d7b74760
     function_string = "def analyze_code(code: str) -> List[str]:"
     args = [code]
     description_string = """Analyzes the given code and returns a list of suggestions for improvements."""
 
     result_string = call_ai_function(function_string, args, description_string)
-<<<<<<< HEAD
-
-    return result_string
-=======
->>>>>>> d7b74760
 
     return result_string
 
-<<<<<<< HEAD
-# Improving code
-=======
-
->>>>>>> d7b74760
 def improve_code(suggestions: List[str], code: str) -> str:
     """
     A function that takes in code and suggestions and returns a response from create chat completion api call.
@@ -61,12 +45,6 @@
     return result_string
 
 
-<<<<<<< HEAD
-# Writing tests
-def write_tests(code: str, focus: List[str]) -> str:
-    """Generates test cases for the existing code, focusing on specific areas if required."""
-=======
-
 def write_tests(code: str, focus: List[str]) -> str:
     """
     A function that takes in code and focus topics and returns a response from create chat completion api call.
@@ -78,7 +56,6 @@
         A result string from create chat completion. Test cases for the submitted code in response.
     """
 
->>>>>>> d7b74760
     function_string = (
         "def create_test_cases(code: str, focus: Optional[str] = None) -> str:"
     )
