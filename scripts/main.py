<<<<<<< HEAD
import json
import random
import commands as cmd
import utils
from memory import get_memory, get_supported_memory_backends
import chat
from colorama import Fore, Style
from spinner import Spinner
import time
import speak
from config import Config
from json_parser import fix_and_parse_json
from ai_config import AIConfig
import traceback
import yaml
import argparse
from logger import logger
import logging
import os
from prompt import get_prompt
=======
from colorama import Style, init
>>>>>>> 1b3f82e7

# Initialize colorama
init(autoreset=True)

<<<<<<< HEAD

def check_openai_api_key():
    """Check if the OpenAI API key is set in config.py or as an environment variable."""
    if not cfg.openai_api_key:
        print(
            Fore.RED +
            "Please set your OpenAI API key in .env or as an environment variable."
        )
        print("You can get your key from https://beta.openai.com/account/api-keys")
        exit(1)


def attempt_to_fix_json_by_finding_outermost_brackets(json_string):
    if cfg.speak_mode and cfg.debug_mode:
      speak.say_text("I have received an invalid JSON response from the OpenAI API. Trying to fix it now.")
    logger.typewriter_log("Attempting to fix JSON by finding outermost brackets\n")

    try:
        # Use regex to search for JSON objects
        import regex
        json_pattern = regex.compile(r"\{(?:[^{}]|(?R))*\}")
        json_match = json_pattern.search(json_string)

        if json_match:
            # Extract the valid JSON object from the string
            json_string = json_match.group(0)
            logger.typewriter_log(title="Apparently json was fixed.", title_color=Fore.GREEN)
            if cfg.speak_mode and cfg.debug_mode:
               speak.say_text("Apparently json was fixed.")
        else:
            raise ValueError("No valid JSON object found")

    except (json.JSONDecodeError, ValueError) as e:
        if cfg.speak_mode:
            speak.say_text("Didn't work. I will have to ignore this response then.")
        logger.error("Error: Invalid JSON, setting it to empty JSON now.\n")
        json_string = {}

    return json_string


def print_assistant_thoughts(assistant_reply):
    """Prints the assistant's thoughts to the console"""
    global ai_name
    global cfg
    try:
        try:
            # Parse and print Assistant response
            assistant_reply_json = fix_and_parse_json(assistant_reply)
        except json.JSONDecodeError as e:
            logger.error("Error: Invalid JSON in assistant thoughts\n", assistant_reply)
            assistant_reply_json = attempt_to_fix_json_by_finding_outermost_brackets(assistant_reply)
            assistant_reply_json = fix_and_parse_json(assistant_reply_json)

        # Check if assistant_reply_json is a string and attempt to parse it into a JSON object
        if isinstance(assistant_reply_json, str):
            try:
                assistant_reply_json = json.loads(assistant_reply_json)
            except json.JSONDecodeError as e:
                logger.error("Error: Invalid JSON\n", assistant_reply)
                assistant_reply_json = attempt_to_fix_json_by_finding_outermost_brackets(assistant_reply_json)

        assistant_thoughts_reasoning = None
        assistant_thoughts_plan = None
        assistant_thoughts_speak = None
        assistant_thoughts_criticism = None
        assistant_thoughts = assistant_reply_json.get("thoughts", {})
        assistant_thoughts_text = assistant_thoughts.get("text")

        if assistant_thoughts:
            assistant_thoughts_reasoning = assistant_thoughts.get("reasoning")
            assistant_thoughts_plan = assistant_thoughts.get("plan")
            assistant_thoughts_criticism = assistant_thoughts.get("criticism")
            assistant_thoughts_speak = assistant_thoughts.get("speak")

        logger.typewriter_log(f"{ai_name.upper()} THOUGHTS:", Fore.YELLOW, assistant_thoughts_text)
        logger.typewriter_log("REASONING:", Fore.YELLOW, assistant_thoughts_reasoning)

        if assistant_thoughts_plan:
            logger.typewriter_log("PLAN:", Fore.YELLOW, "")
            # If it's a list, join it into a string
            if isinstance(assistant_thoughts_plan, list):
                assistant_thoughts_plan = "\n".join(assistant_thoughts_plan)
            elif isinstance(assistant_thoughts_plan, dict):
                assistant_thoughts_plan = str(assistant_thoughts_plan)

            # Split the input_string using the newline character and dashes
            lines = assistant_thoughts_plan.split('\n')
            for line in lines:
                line = line.lstrip("- ")
                logger.typewriter_log("- ", Fore.GREEN, line.strip())

        logger.typewriter_log("CRITICISM:", Fore.YELLOW, assistant_thoughts_criticism)
        # Speak the assistant's thoughts
        if cfg.speak_mode and assistant_thoughts_speak:
            speak.say_text(assistant_thoughts_speak)

        return assistant_reply_json
    except json.decoder.JSONDecodeError as e:
        logger.error("Error: Invalid JSON\n", assistant_reply)
        if cfg.speak_mode:
            speak.say_text("I have received an invalid JSON response from the OpenAI API. I cannot ignore this response.")

    # All other errors, return "Error: + error message"
    except Exception as e:
        call_stack = traceback.format_exc()
        logger.error("Error: \n", call_stack)


def load_variables(config_file="config.yaml"):
    """Load variables from yaml file if it exists, otherwise prompt the user for input"""
    try:
        with open(config_file) as file:
            config = yaml.load(file, Loader=yaml.FullLoader)
        ai_name = config.get("ai_name")
        ai_role = config.get("ai_role")
        ai_goals = config.get("ai_goals")
    except FileNotFoundError:
        ai_name = ""
        ai_role = ""
        ai_goals = []

    # Prompt the user for input if config file is missing or empty values
    if not ai_name:
        ai_name = utils.clean_input("Name your AI: ")
        if ai_name == "":
            ai_name = "Entrepreneur-GPT"

    if not ai_role:
        ai_role = utils.clean_input(f"{ai_name} is: ")
        if ai_role == "":
            ai_role = "an AI designed to autonomously develop and run businesses with the sole goal of increasing your net worth."

    if not ai_goals:
        print("Enter up to 5 goals for your AI: ")
        print("For example: \nIncrease net worth, Grow Twitter Account, Develop and manage multiple businesses autonomously'")
        print("Enter nothing to load defaults, enter nothing when finished.")
        ai_goals = []
        for i in range(5):
            ai_goal = utils.clean_input(f"Goal {i+1}: ")
            if ai_goal == "":
                break
            ai_goals.append(ai_goal)
        if len(ai_goals) == 0:
            ai_goals = ["Increase net worth", "Grow Twitter Account", "Develop and manage multiple businesses autonomously"]

    # Save variables to yaml file
    config = {"ai_name": ai_name, "ai_role": ai_role, "ai_goals": ai_goals}
    with open(config_file, "w") as file:
        documents = yaml.dump(config, file)

    prompt = get_prompt()
    prompt_start = """Your decisions must always be made independently without seeking user assistance. Play to your strengths as an LLM and pursue simple strategies with no legal complications."""

    # Construct full prompt
    full_prompt = f"You are {ai_name}, {ai_role}\n{prompt_start}\n\nGOALS:\n\n"
    for i, goal in enumerate(ai_goals):
        full_prompt += f"{i+1}. {goal}\n"

    full_prompt += f"\n\n{prompt}"
    return full_prompt


def construct_prompt():
    """Construct the prompt for the AI to respond to"""
    config = AIConfig.load()
    if config.ai_name:
        logger.typewriter_log(
            f"Welcome back! ",
            Fore.GREEN,
            f"Would you like me to return to being {config.ai_name}?",
            speak_text=True)
        should_continue = utils.clean_input(f"""Continue with the default settings?
Name:  {config.ai_name}
Role:  {config.ai_role}
Goals: {config.ai_goals}
Continue (y/n): """)
        if should_continue.lower() == "n":
            print_to_console(
                "Welcome to Auto-GPT! ",
                Fore.GREEN,
                """Would you like to load an existing configuration or create a new one?
                1.) Load an existing configuration.
                2.) Create a new configuration.""",
                speak_text=True)
            
            while True:
                load_choice = utils.clean_input("Enter a choice: ")
                if load_choice == '1':
                    config_list = os.listdir('config')
                    pretty_config_string = ", ".join([str(i)+": "+str(j)+"" for i,j in enumerate(config_list)])
                    print_to_console(
                        "Welcome to Auto-GPT! ",
                        Fore.GREEN,
                        "Existing configurations: [ "
                        +str(pretty_config_string)+" ]",
                        speak_text=True)
                    while True:
                        config_choice = utils.clean_input("Enter a choice: ")
                        if config_choice.isdigit() and int(config_choice) < len(config_list):
                            config = AIConfig.load(os.path.join('config',config_list[int(config_choice)]))
                            break
                        else:
                            print_to_console(
                        "Welcome to Auto-GPT! ",
                        Fore.GREEN,
                        "Invalid selection, retrying!",
                        speak_text=True)
                    break
                elif load_choice == '2':
                    config = AIConfig()
                    break
                else:
                    print_to_console(
                        "Welcome to Auto-GPT! ",
                        Fore.GREEN,
                        "Invalid selection, retrying!",
                        speak_text=True)

    if not config.ai_name:
        config = prompt_user()
        config.save(os.path.join('config',config.ai_name+'.yaml'))

    # Get rid of this global:
    global ai_name
    ai_name = config.ai_name

    full_prompt = config.construct_full_prompt()
    return full_prompt


def prompt_user():
    """Prompt the user for input"""
    ai_name = ""
    # Construct the prompt
    logger.typewriter_log(
        "Welcome to Auto-GPT! ",
        Fore.GREEN,
        "Enter the name of your AI and its role below. Entering nothing will load defaults.",
        speak_text=True)

    # Get AI Name from User
    logger.typewriter_log(
        "Name your AI: ",
        Fore.GREEN,
        "For example, 'Entrepreneur-GPT'")
    ai_name = utils.clean_input("AI Name: ")
    if ai_name == "":
        ai_name = "Entrepreneur-GPT"

    logger.typewriter_log(
        f"{ai_name} here!",
        Fore.LIGHTBLUE_EX,
        "I am at your service.",
        speak_text=True)

    # Get AI Role from User
    logger.typewriter_log(
        "Describe your AI's role: ",
        Fore.GREEN,
        "For example, 'an AI designed to autonomously develop and run businesses with the sole goal of increasing your net worth.'")
    ai_role = utils.clean_input(f"{ai_name} is: ")
    if ai_role == "":
        ai_role = "an AI designed to autonomously develop and run businesses with the sole goal of increasing your net worth."

    # Enter up to 5 goals for the AI
    logger.typewriter_log(
        "Enter up to 5 goals for your AI: ",
        Fore.GREEN,
        "For example: \nIncrease net worth, Grow Twitter Account, Develop and manage multiple businesses autonomously'")
    print("Enter nothing to load defaults, enter nothing when finished.", flush=True)
    ai_goals = []
    for i in range(5):
        ai_goal = utils.clean_input(f"{Fore.LIGHTBLUE_EX}Goal{Style.RESET_ALL} {i+1}: ")
        if ai_goal == "":
            break
        ai_goals.append(ai_goal)
    if len(ai_goals) == 0:
        ai_goals = ["Increase net worth", "Grow Twitter Account",
                    "Develop and manage multiple businesses autonomously"]

    config = AIConfig(ai_name, ai_role, ai_goals)
    return config


def parse_arguments():
    """Parses the arguments passed to the script"""
    global cfg
    cfg.set_debug_mode(False)
    cfg.set_continuous_mode(False)
    cfg.set_speak_mode(False)

    parser = argparse.ArgumentParser(description='Process arguments.')
    parser.add_argument('--continuous', action='store_true', help='Enable Continuous Mode')
    parser.add_argument('--speak', action='store_true', help='Enable Speak Mode')
    parser.add_argument('--debug', action='store_true', help='Enable Debug Mode')
    parser.add_argument('--gpt3only', action='store_true', help='Enable GPT3.5 Only Mode')
    parser.add_argument('--gpt4only', action='store_true', help='Enable GPT4 Only Mode')
    parser.add_argument('--use-memory', '-m', dest="memory_type", help='Defines which Memory backend to use')
    args = parser.parse_args()

    if args.debug:
        logger.typewriter_log("Debug Mode: ", Fore.GREEN, "ENABLED")
        cfg.set_debug_mode(True)

    if args.continuous:
        logger.typewriter_log("Continuous Mode: ", Fore.RED, "ENABLED")
        logger.typewriter_log(
            "WARNING: ",
            Fore.RED,
            "Continuous mode is not recommended. It is potentially dangerous and may cause your AI to run forever or carry out actions you would not usually authorise. Use at your own risk.")
        cfg.set_continuous_mode(True)

    if args.speak:
        logger.typewriter_log("Speak Mode: ", Fore.GREEN, "ENABLED")
        cfg.set_speak_mode(True)

    if args.gpt3only:
        logger.typewriter_log("GPT3.5 Only Mode: ", Fore.GREEN, "ENABLED")
        cfg.set_smart_llm_model(cfg.fast_llm_model)

    if args.gpt4only:
        logger.typewriter_log("GPT4 Only Mode: ", Fore.GREEN, "ENABLED")
        cfg.set_fast_llm_model(cfg.smart_llm_model)

    if args.debug:
        logger.typewriter_log("Debug Mode: ", Fore.GREEN, "ENABLED")
        cfg.set_debug_mode(True)

    if args.memory_type:
        supported_memory = get_supported_memory_backends()
        chosen = args.memory_type
        if not chosen in supported_memory:
            logger.typewriter_log("ONLY THE FOLLOWING MEMORY BACKENDS ARE SUPPORTED: ", Fore.RED, f'{supported_memory}')
            logger.typewriter_log(f"Defaulting to: ", Fore.YELLOW, cfg.memory_backend)
        else:
            cfg.memory_backend = chosen


def main():
    global ai_name, memory
    # TODO: fill in llm values here
    check_openai_api_key()
    parse_arguments()
    logger.set_level(logging.DEBUG if cfg.debug_mode else logging.INFO)
    ai_name = ""
    prompt = construct_prompt()
    # print(prompt)
    # Initialize variables
    full_message_history = []
    result = None
    next_action_count = 0
    # Make a constant:
    user_input = "Determine which next command to use, and respond using the format specified above:"
    # Initialize memory and make sure it is empty.
    # this is particularly important for indexing and referencing pinecone memory
    memory = get_memory(cfg, init=True)
    print('Using memory of type: ' + memory.__class__.__name__)
    # Interaction Loop
    while True:
        # Send message to AI, get response
        with Spinner("Thinking... "):
            assistant_reply = chat.chat_with_ai(
                prompt,
                user_input,
                full_message_history,
                memory,
                cfg.fast_token_limit)  # TODO: This hardcodes the model to use GPT3.5. Make this an argument

        # Print Assistant thoughts
        print_assistant_thoughts(assistant_reply)

        # Get command name and arguments
        try:
            command_name, arguments = cmd.get_command(
                attempt_to_fix_json_by_finding_outermost_brackets(assistant_reply))
            if cfg.speak_mode:
                speak.say_text(f"I want to execute {command_name}")
        except Exception as e:
            logger.error("Error: \n", str(e))

        if not cfg.continuous_mode and next_action_count == 0:
            ### GET USER AUTHORIZATION TO EXECUTE COMMAND ###
            # Get key press: Prompt the user to press enter to continue or escape
            # to exit
            user_input = ""
            logger.typewriter_log(
                "NEXT ACTION: ",
                Fore.CYAN,
                f"COMMAND = {Fore.CYAN}{command_name}{Style.RESET_ALL}  ARGUMENTS = {Fore.CYAN}{arguments}{Style.RESET_ALL}")
            print(
                f"Enter 'y' to authorise command, 'y -N' to run N continuous commands, 'n' to exit program, or enter feedback for {ai_name}...",
                flush=True)
            while True:
                console_input = utils.clean_input(Fore.MAGENTA + "Input:" + Style.RESET_ALL)
                if console_input.lower().rstrip() == "y":
                    user_input = "GENERATE NEXT COMMAND JSON"
                    break
                elif console_input.lower().startswith("y -"):
                    try:
                        next_action_count = abs(int(console_input.split(" ")[1]))
                        user_input = "GENERATE NEXT COMMAND JSON"
                    except ValueError:
                        print("Invalid input format. Please enter 'y -n' where n is the number of continuous tasks.")
                        continue
                    break
                elif console_input.lower() == "n":
                    user_input = "EXIT"
                    break
                else:
                    user_input = console_input
                    command_name = "human_feedback"
                    break

            if user_input == "GENERATE NEXT COMMAND JSON":
                logger.typewriter_log(
                    "-=-=-=-=-=-=-= COMMAND AUTHORISED BY USER -=-=-=-=-=-=-=",
                    Fore.MAGENTA,
                    "")
            elif user_input == "EXIT":
                print("Exiting...", flush=True)
                break
        else:
            # Print command
            logger.typewriter_log(
                "NEXT ACTION: ",
                Fore.CYAN,
                f"COMMAND = {Fore.CYAN}{command_name}{Style.RESET_ALL}  ARGUMENTS = {Fore.CYAN}{arguments}{Style.RESET_ALL}")

        # Execute command
        if command_name is not None and command_name.lower().startswith("error"):
            result = f"Command {command_name} threw the following error: " + arguments
        elif command_name == "human_feedback":
            result = f"Human feedback: {user_input}"
        else:
            result = f"Command {command_name} returned: {cmd.execute_command(command_name, arguments)}"
            if next_action_count > 0:
                next_action_count -= 1

        memory_to_add = f"Assistant Reply: {assistant_reply} " \
                        f"\nResult: {result} " \
                        f"\nHuman Feedback: {user_input} "

        memory.add(memory_to_add)

        # Check if there's a result from the command append it to the message
        # history
        if result is not None:
            full_message_history.append(chat.create_chat_message("system", result))
            logger.typewriter_log("SYSTEM: ", Fore.YELLOW, result)
        else:
            full_message_history.append(
                chat.create_chat_message(
                    "system", "Unable to execute command"))
            logger.typewriter_log("SYSTEM: ", Fore.YELLOW, "Unable to execute command")


if __name__ == "__main__":
    main()
=======
# Use the bold ANSI style
print(
    f"""{Style.BRIGHT}Please run:
python -m autogpt
"""
)
>>>>>>> 1b3f82e7
<|MERGE_RESOLUTION|>--- conflicted
+++ resolved
@@ -1,4 +1,3 @@
-<<<<<<< HEAD
 import json
 import random
 import commands as cmd
@@ -19,14 +18,11 @@
 import logging
 import os
 from prompt import get_prompt
-=======
 from colorama import Style, init
->>>>>>> 1b3f82e7
+
 
 # Initialize colorama
 init(autoreset=True)
-
-<<<<<<< HEAD
 
 def check_openai_api_key():
     """Check if the OpenAI API key is set in config.py or as an environment variable."""
@@ -200,10 +196,10 @@
             f"Would you like me to return to being {config.ai_name}?",
             speak_text=True)
         should_continue = utils.clean_input(f"""Continue with the default settings?
-Name:  {config.ai_name}
-Role:  {config.ai_role}
-Goals: {config.ai_goals}
-Continue (y/n): """)
+                                            Name:  {config.ai_name}
+                                            Role:  {config.ai_role}
+                                            Goals: {config.ai_goals}
+                                            Continue (y/n): """)
         if should_continue.lower() == "n":
             print_to_console(
                 "Welcome to Auto-GPT! ",
@@ -486,11 +482,10 @@
 
 if __name__ == "__main__":
     main()
-=======
+    
 # Use the bold ANSI style
 print(
     f"""{Style.BRIGHT}Please run:
 python -m autogpt
 """
-)
->>>>>>> 1b3f82e7
+)