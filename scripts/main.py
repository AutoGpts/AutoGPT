from json import loads, decoder, JSONDecodeError
from random import uniform
import commands as cmd
import utils
from memory import get_memory
import data
import chat
from colorama import Fore, Style
from spinner import Spinner
from time import sleep
import speak
<<<<<<< HEAD
from enum import Enum, auto
from config import Config
from json_parser import fix_and_parse_json
from ai_config import AIConfig
from traceback import format_exc
from yaml import load, dump, FullLoader
from argparse import ArgumentParser
=======
from config import Config
from json_parser import fix_and_parse_json
from ai_config import AIConfig
import traceback
import yaml
import argparse
import logging
>>>>>>> d7b74760

cfg = Config()

def configure_logging():
    logging.basicConfig(filename='log.txt',
                    filemode='a',
                    format='%(asctime)s,%(msecs)d %(name)s %(levelname)s %(message)s',
                    datefmt='%H:%M:%S',
                    level=logging.DEBUG)
    return logging.getLogger('AutoGPT')

def check_openai_api_key():
    """Check if the OpenAI API key is set in config.py or as an environment variable."""
    if not cfg.openai_api_key:
        print(
            Fore.RED +
            "Please set your OpenAI API key in config.py or as an environment variable."
        )
        print("You can get your key from https://beta.openai.com/account/api-keys")
        exit(1)

def print_to_console(
        title,
        title_color,
        content,
        speak_text=False,
        min_typing_speed=0.05,
        max_typing_speed=0.01):
    """Prints text to the console with a typing effect"""
    global cfg
    global logger
    if speak_text and cfg.speak_mode:
        speak.say_text(f"{title}. {content}")
    print(title_color + title + " " + Style.RESET_ALL, end="")
    if content:
        logger.info(title + ': ' + content)
        if isinstance(content, list):
            content = " ".join(content)
        words = content.split()
        for i, word in enumerate(words):
            print(word, end="", flush=True)
            if i < len(words) - 1:
                print(" ", end="", flush=True)
            typing_speed = uniform(min_typing_speed, max_typing_speed)
            sleep(typing_speed)
            # type faster after each word
            min_typing_speed = min_typing_speed * 0.95
            max_typing_speed = max_typing_speed * 0.95
    print()


def print_assistant_thoughts(assistant_reply):
    """Prints the assistant's thoughts to the console"""
    global ai_name
    global cfg
    try:
        # Parse and print Assistant response
        assistant_reply_json = fix_and_parse_json(assistant_reply)

        # Check if assistant_reply_json is a string and attempt to parse it into a JSON object
        if isinstance(assistant_reply_json, str):
            try:
                assistant_reply_json = loads(assistant_reply_json)
            except JSONDecodeError as e:
                print_to_console("Error: Invalid JSON\n", Fore.RED, assistant_reply)
                assistant_reply_json = {}

        assistant_thoughts_reasoning = None
        assistant_thoughts_plan = None
        assistant_thoughts_speak = None
        assistant_thoughts_criticism = None
        assistant_thoughts = assistant_reply_json.get("thoughts", {})
        assistant_thoughts_text = assistant_thoughts.get("text")

        if assistant_thoughts:
            assistant_thoughts_reasoning = assistant_thoughts.get("reasoning")
            assistant_thoughts_plan = assistant_thoughts.get("plan")
            assistant_thoughts_criticism = assistant_thoughts.get("criticism")
            assistant_thoughts_speak = assistant_thoughts.get("speak")

        print_to_console(f"{ai_name.upper()} THOUGHTS:", Fore.YELLOW, assistant_thoughts_text)
        print_to_console("REASONING:", Fore.YELLOW, assistant_thoughts_reasoning)

        if assistant_thoughts_plan:
            print_to_console("PLAN:", Fore.YELLOW, "")
            # If it's a list, join it into a string
            if isinstance(assistant_thoughts_plan, list):
                assistant_thoughts_plan = "\n".join(assistant_thoughts_plan)
            elif isinstance(assistant_thoughts_plan, dict):
                assistant_thoughts_plan = str(assistant_thoughts_plan)

            # Split the input_string using the newline character and dashes
            lines = assistant_thoughts_plan.split('\n')
            for line in lines:
                line = line.lstrip("- ")
                print_to_console("- ", Fore.GREEN, line.strip())

        print_to_console("CRITICISM:", Fore.YELLOW, assistant_thoughts_criticism)
        # Speak the assistant's thoughts
        if cfg.speak_mode and assistant_thoughts_speak:
            speak.say_text(assistant_thoughts_speak)

    except decoder.JSONDecodeError:
        print_to_console("Error: Invalid JSON\n", Fore.RED, assistant_reply)

    # All other errors, return "Error: + error message"
    except Exception as e:
        call_stack = format_exc()
        print_to_console("Error: \n", Fore.RED, call_stack)


def load_variables(config_file="config.yaml"):
    """Load variables from yaml file if it exists, otherwise prompt the user for input"""
    try:
        with open(config_file) as file:
            config = load(file, Loader=FullLoader)
        ai_name = config.get("ai_name")
        ai_role = config.get("ai_role")
        ai_goals = config.get("ai_goals")
    except FileNotFoundError:
        ai_name = ""
        ai_role = ""
        ai_goals = []

    # Prompt the user for input if config file is missing or empty values
    if not ai_name:
        ai_name = utils.clean_input("Name your AI: ")
        if ai_name == "":
            ai_name = "Entrepreneur-GPT"

    if not ai_role:
        ai_role = utils.clean_input(f"{ai_name} is: ")
        if ai_role == "":
            ai_role = "an AI designed to autonomously develop and run businesses with the sole goal of increasing your net worth."

    if not ai_goals:
        print("Enter up to 5 goals for your AI: ")
        print("For example: \nIncrease net worth, Grow Twitter Account, Develop and manage multiple businesses autonomously'")
        print("Enter nothing to load defaults, enter nothing when finished.")
        ai_goals = []
        for i in range(5):
            ai_goal = utils.clean_input(f"Goal {i+1}: ")
            if ai_goal == "":
                break
            ai_goals.append(ai_goal)
        if len(ai_goals) == 0:
            ai_goals = ["Increase net worth", "Grow Twitter Account", "Develop and manage multiple businesses autonomously"]

    # Save variables to yaml file
    config = {"ai_name": ai_name, "ai_role": ai_role, "ai_goals": ai_goals}
    with open(config_file, "w") as file:
        documents = dump(config, file)

    prompt = data.load_prompt()
    prompt_start = """Your decisions must always be made independently without seeking user assistance. Play to your strengths as a LLM and pursue simple strategies with no legal complications."""

    # Construct full prompt
    full_prompt = f"You are {ai_name}, {ai_role}\n{prompt_start}\n\nGOALS:\n\n"
    for i, goal in enumerate(ai_goals):
        full_prompt += f"{i+1}. {goal}\n"

    full_prompt += f"\n\n{prompt}"
    return full_prompt


def construct_prompt():
    """Construct the prompt for the AI to respond to"""
    config = AIConfig.load()
    if config.ai_name:
        print_to_console(
            f"Welcome back! ",
            Fore.GREEN,
            f"Would you like me to return to being {config.ai_name}?",
            speak_text=True)
        should_continue = utils.clean_input(f"""Continue with the last settings?
Name:  {config.ai_name}
Role:  {config.ai_role}
Goals: {config.ai_goals}
Continue (y/n): """)
        if should_continue.lower() == "n":
            config = AIConfig()

    if not config.ai_name:
        config = prompt_user()
        config.save()

    # Get rid of this global:
    global ai_name
    ai_name = config.ai_name

    full_prompt = config.construct_full_prompt()
    return full_prompt


def prompt_user():
    """Prompt the user for input"""
    ai_name = ""
    # Construct the prompt
    print_to_console(
        "Welcome to Auto-GPT! ",
        Fore.GREEN,
        "Enter the name of your AI and its role below. Entering nothing will load defaults.",
        speak_text=True)

    # Get AI Name from User
    print_to_console(
        "Name your AI: ",
        Fore.GREEN,
        "For example, 'Entrepreneur-GPT'")
    ai_name = utils.clean_input("AI Name: ")
    if ai_name == "":
        ai_name = "Entrepreneur-GPT"

    print_to_console(
        f"{ai_name} here!",
        Fore.LIGHTBLUE_EX,
        "I am at your service.",
        speak_text=True)

    # Get AI Role from User
    print_to_console(
        "Describe your AI's role: ",
        Fore.GREEN,
        "For example, 'an AI designed to autonomously develop and run businesses with the sole goal of increasing your net worth.'")
    ai_role = utils.clean_input(f"{ai_name} is: ")
    if ai_role == "":
        ai_role = "an AI designed to autonomously develop and run businesses with the sole goal of increasing your net worth."

    # Enter up to 5 goals for the AI
    print_to_console(
        "Enter up to 5 goals for your AI: ",
        Fore.GREEN,
        "For example: \nIncrease net worth, Grow Twitter Account, Develop and manage multiple businesses autonomously'")
    print("Enter nothing to load defaults, enter nothing when finished.", flush=True)
    ai_goals = []
    for i in range(5):
        ai_goal = utils.clean_input(f"{Fore.LIGHTBLUE_EX}Goal{Style.RESET_ALL} {i+1}: ")
        if ai_goal == "":
            break
        ai_goals.append(ai_goal)
    if len(ai_goals) == 0:
        ai_goals = ["Increase net worth", "Grow Twitter Account",
                    "Develop and manage multiple businesses autonomously"]

    config = AIConfig(ai_name, ai_role, ai_goals)
    return config

def parse_arguments():
    """Parses the arguments passed to the script"""
    global cfg
    cfg.set_continuous_mode(False)
    cfg.set_speak_mode(False)

    parser = ArgumentParser(description='Process arguments.')
    parser.add_argument('--continuous', action='store_true', help='Enable Continuous Mode')
    parser.add_argument('--speak', action='store_true', help='Enable Speak Mode')
    parser.add_argument('--debug', action='store_true', help='Enable Debug Mode')
    parser.add_argument('--gpt3only', action='store_true', help='Enable GPT3.5 Only Mode')
    args = parser.parse_args()

    if args.continuous:
        print_to_console("Continuous Mode: ", Fore.RED, "ENABLED")
        print_to_console(
            "WARNING: ",
            Fore.RED,
            "Continuous mode is not recommended. It is potentially dangerous and may cause your AI to run forever or carry out actions you would not usually authorise. Use at your own risk.")
        cfg.set_continuous_mode(True)

    if args.speak:
        print_to_console("Speak Mode: ", Fore.GREEN, "ENABLED")
        cfg.set_speak_mode(True)

    if args.gpt3only:
        print_to_console("GPT3.5 Only Mode: ", Fore.GREEN, "ENABLED")
        cfg.set_smart_llm_model(cfg.fast_llm_model)



# TODO: fill in llm values here
check_openai_api_key()
cfg = Config()
logger = configure_logging()
parse_arguments()
ai_name = ""
prompt = construct_prompt()
# print(prompt)
# Initialize variables
full_message_history = []
result = None
next_action_count = 0
# Make a constant:
user_input = "Determine which next command to use, and respond using the format specified above:"

# Initialize memory and make sure it is empty.
# this is particularly important for indexing and referencing pinecone memory
memory = get_memory(cfg, init=True)
print('Using memory of type: ' + memory.__class__.__name__)

# Interaction Loop
while True:
    # Send message to AI, get response
    with Spinner("Thinking... "):
        assistant_reply = chat.chat_with_ai(
            prompt,
            user_input,
            full_message_history,
            memory,
            cfg.fast_token_limit) # TODO: This hardcodes the model to use GPT3.5. Make this an argument

    # Print Assistant thoughts
    print_assistant_thoughts(assistant_reply)

    # Get command name and arguments
    try:
        command_name, arguments = cmd.get_command(assistant_reply)
    except Exception as e:
        print_to_console("Error: \n", Fore.RED, str(e))

    if not cfg.continuous_mode and next_action_count == 0:
        ### GET USER AUTHORIZATION TO EXECUTE COMMAND ###
        # Get key press: Prompt the user to press enter to continue or escape
        # to exit
        user_input = ""
        print_to_console(
            "NEXT ACTION: ",
            Fore.CYAN,
            f"COMMAND = {Fore.CYAN}{command_name}{Style.RESET_ALL}  ARGUMENTS = {Fore.CYAN}{arguments}{Style.RESET_ALL}")
        print(
            f"Enter 'y' to authorise command, 'y -N' to run N continuous commands, 'n' to exit program, or enter feedback for {ai_name}...",
            flush=True)
        while True:
            console_input = utils.clean_input(Fore.MAGENTA + "Input:" + Style.RESET_ALL)
            if console_input.lower() == "y":
                user_input = "GENERATE NEXT COMMAND JSON"
                break
            elif console_input.lower().startswith("y -"):
                try:
                    next_action_count = abs(int(console_input.split(" ")[1]))
                    user_input = "GENERATE NEXT COMMAND JSON"
                except ValueError:
                    print("Invalid input format. Please enter 'y -n' where n is the number of continuous tasks.")
                    continue
                break
            elif console_input.lower() == "n":
                user_input = "EXIT"
                break
            else:
                user_input = console_input
                command_name = "human_feedback"
                break

        if user_input == "GENERATE NEXT COMMAND JSON":
            print_to_console(
            "-=-=-=-=-=-=-= COMMAND AUTHORISED BY USER -=-=-=-=-=-=-=",
            Fore.MAGENTA,
            "")
        elif user_input == "EXIT":
            print("Exiting...", flush=True)
            break
    else:
        # Print command
        print_to_console(
            "NEXT ACTION: ",
            Fore.CYAN,
            f"COMMAND = {Fore.CYAN}{command_name}{Style.RESET_ALL}  ARGUMENTS = {Fore.CYAN}{arguments}{Style.RESET_ALL}")

    # Execute command
    if command_name.lower().startswith( "error" ):
        result = f"Command {command_name} threw the following error: " + arguments
    elif command_name == "human_feedback":
        result = f"Human feedback: {user_input}"
    else:
        result = f"Command {command_name} returned: {cmd.execute_command(command_name, arguments)}"
        if next_action_count > 0:
            next_action_count -= 1

    memory_to_add = f"Assistant Reply: {assistant_reply} " \
                    f"\nResult: {result} " \
                    f"\nHuman Feedback: {user_input} "

    memory.add(memory_to_add)

    # Check if there's a result from the command append it to the message
    # history
    if result is not None:
        full_message_history.append(chat.create_chat_message("system", result))
        print_to_console("SYSTEM: ", Fore.YELLOW, result)
    else:
        full_message_history.append(
            chat.create_chat_message(
                "system", "Unable to execute command"))
        print_to_console("SYSTEM: ", Fore.YELLOW, "Unable to execute command")<|MERGE_RESOLUTION|>--- conflicted
+++ resolved
@@ -9,23 +9,13 @@
 from spinner import Spinner
 from time import sleep
 import speak
-<<<<<<< HEAD
-from enum import Enum, auto
 from config import Config
 from json_parser import fix_and_parse_json
 from ai_config import AIConfig
 from traceback import format_exc
 from yaml import load, dump, FullLoader
 from argparse import ArgumentParser
-=======
-from config import Config
-from json_parser import fix_and_parse_json
-from ai_config import AIConfig
-import traceback
-import yaml
-import argparse
 import logging
->>>>>>> d7b74760
 
 cfg = Config()
 
