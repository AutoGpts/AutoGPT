--- conflicted
+++ resolved
@@ -41,21 +41,12 @@
 
 @pytest.fixture
 def browser_agent(agent_test_config, memory_none: NoMemory, workspace: Workspace):
-<<<<<<< HEAD
-    command_registry = CommandRegistry()
-    command_registry.import_commands("autogpt.commands.file_operations")
-    command_registry.import_commands("autogpt.commands.web_selenium")
-    command_registry.import_commands("autogpt.app")
-    command_registry.import_commands("autogpt.commands.task_statuses")
-
-=======
     command_list = [
         "autogpt.commands.file_operations",
         "autogpt.commands.web_selenium",
         "autogpt.app",
     ]
     command_registry = CommandRegistry(command_list)
->>>>>>> d677afed
     ai_config = AIConfig(
         ai_name="browse_website-GPT",
         ai_role="an AI designed to use the browse_website command to visit http://books.toscrape.com/catalogue/meditations_33/index.html, answer the question 'What is the price of the book?' and write the price to a file named \"browse_website.txt\", and use the task_complete command to complete the task.",
@@ -89,12 +80,6 @@
 def writer_agent(agent_test_config, memory_none: NoMemory, workspace: Workspace):
     command_list = ["autogpt.commands.file_operations", "autogpt.app"]
     command_registry = CommandRegistry()
-<<<<<<< HEAD
-    command_registry.import_commands("autogpt.commands.file_operations")
-    command_registry.import_commands("autogpt.app")
-    command_registry.import_commands("autogpt.commands.task_statuses")
-=======
->>>>>>> d677afed
 
     ai_config = AIConfig(
         ai_name="write_to_file-GPT",
@@ -132,15 +117,8 @@
 def memory_management_agent(
     agent_test_config, memory_local_cache, workspace: Workspace
 ):
-<<<<<<< HEAD
-    command_registry = CommandRegistry()
-    command_registry.import_commands("autogpt.commands.file_operations")
-    command_registry.import_commands("autogpt.app")
-    command_registry.import_commands("autogpt.commands.task_statuses")
-=======
     command_list = ["autogpt.commands.file_operations", "autogpt.app"]
     command_registry = CommandRegistry(command_list)
->>>>>>> d677afed
 
     ai_config = AIConfig(
         ai_name="Follow-Instructions-GPT",
