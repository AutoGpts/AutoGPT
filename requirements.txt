beautifulsoup4
colorama==0.4.6
openai==0.27.2
playsound==1.2.2
python-dotenv==1.0.0
pyyaml==6.0
readability-lxml==0.8.1
requests
tiktoken==0.3.3
gTTS==2.3.1
docker
duckduckgo-search
google-api-python-client #(https://developers.google.com/custom-search/v1/overview)
pinecone-client==2.2.1
redis
orjson
Pillow
selenium
webdriver-manager
jsonschema
tweepy

##Dev
coverage
flake8
numpy
pre-commit
black
sourcery
isort
gitpython==3.1.31
pytest
<<<<<<< HEAD
pytest-mock
tweepy
annoy
=======
pytest-mock
>>>>>>> 33aae9ab
<|MERGE_RESOLUTION|>--- conflicted
+++ resolved
@@ -19,6 +19,7 @@
 webdriver-manager
 jsonschema
 tweepy
+annoy
 
 ##Dev
 coverage
@@ -30,10 +31,4 @@
 isort
 gitpython==3.1.31
 pytest
-<<<<<<< HEAD
-pytest-mock
-tweepy
-annoy
-=======
-pytest-mock
->>>>>>> 33aae9ab
+pytest-mock