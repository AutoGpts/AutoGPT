[tool.poetry]
name = "autogpt-platform-backend"
version = "0.1.0"
description = "A platform for building AI-powered agentic workflows"
authors = ["AutoGPT <info@agpt.co>"]
readme = "README.md"
packages = [{ include = "backend" }]


[tool.poetry.dependencies]
python = "^3.10"
aio-pika = "^9.4.3"
anthropic = "^0.39.0"
apscheduler = "^3.10.4"
autogpt-libs = { path = "../autogpt_libs", develop = true }
click = "^8.1.7"
croniter = "^5.0.1"
discord-py = "^2.4.0"
fastapi = "^0.115.4"
feedparser = "^6.0.11"
flake8 = "^7.0.0"
google-api-python-client = "^2.151.0"
google-auth-oauthlib = "^1.2.1"
groq = "^0.11.0"
jinja2 = "^3.1.4"
jsonref = "^1.1.0"
jsonschema = "^4.22.0"
ollama = "^0.3.0"
openai = "^1.54.3"
praw = "~7.8.1"
prisma = "^0.15.0"
psutil = "^6.1.0"
pydantic = "^2.7.2"
pydantic-settings = "^2.3.4"
pyro5 = "^5.15"
pytest = "^8.2.1"
pytest-asyncio = "^0.24.0"
python-dotenv = "^1.0.1"
redis = "^5.2.0"
sentry-sdk = "2.18.0"
supabase = "^2.10.0"
tenacity = "^9.0.0"
uvicorn = { extras = ["standard"], version = "^0.32.0" }
websockets = "^13.1"
youtube-transcript-api = "^0.6.2"
googlemaps = "^4.10.0"
replicate = "^1.0.3"
pinecone = "^5.3.1"
cryptography = "^43.0.3"
<<<<<<< HEAD
python-multipart = "^0.0.17"
=======
sqlalchemy = "^2.0.36"
psycopg2-binary = "^2.9.10"
>>>>>>> 8987fdd4
[tool.poetry.group.dev.dependencies]
poethepoet = "^0.30.0"
httpx = "^0.27.0"
pytest-watcher = "^0.4.2"
requests = "^2.32.3"
ruff = "^0.7.3"
pyright = "^1.1.388"
isort = "^5.13.2"
black = "^24.10.0"
aiohappyeyeballs = "^2.4.3"
pytest-mock = "^3.14.0"
faker = "^30.8.2"

[build-system]
requires = ["poetry-core"]
build-backend = "poetry.core.masonry.api"

[tool.poetry.scripts]
app = "backend.app:main"
rest = "backend.rest:main"
ws = "backend.ws:main"
executor = "backend.exec:main"
cli = "backend.cli:main"
format = "linter:format"
lint = "linter:lint"
test = "run_tests:test"

[tool.pytest-watcher]
now = false
clear = true
delay = 0.2
runner = "pytest"
runner_args = []
patterns = ["*.py"]
ignore_patterns = []

[tool.pytest.ini_options]
asyncio_mode = "auto"<|MERGE_RESOLUTION|>--- conflicted
+++ resolved
@@ -47,12 +47,9 @@
 replicate = "^1.0.3"
 pinecone = "^5.3.1"
 cryptography = "^43.0.3"
-<<<<<<< HEAD
 python-multipart = "^0.0.17"
-=======
 sqlalchemy = "^2.0.36"
 psycopg2-binary = "^2.9.10"
->>>>>>> 8987fdd4
 [tool.poetry.group.dev.dependencies]
 poethepoet = "^0.30.0"
 httpx = "^0.27.0"
