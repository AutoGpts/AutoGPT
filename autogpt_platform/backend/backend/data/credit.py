--- conflicted
+++ resolved
@@ -6,10 +6,7 @@
 from prisma.enums import CreditTransactionType
 from prisma.errors import UniqueViolationError
 from prisma.models import CreditTransaction, User
-<<<<<<< HEAD
 from prisma.types import CreditTransactionCreateInput, CreditTransactionWhereInput
-=======
->>>>>>> f28b298d
 
 from backend.data import db
 from backend.data.block import Block, BlockInput, get_block
@@ -72,7 +69,6 @@
     async def top_up_intent(self, user_id: str, amount: int) -> str:
         """
         Create a payment intent to top up the credits for the user.
-<<<<<<< HEAD
 
         Args:
             user_id (str): The user ID.
@@ -116,43 +112,6 @@
                 "runningBalance": {"not": None},  # type: ignore
             },
             order={"createdAt": "desc"},
-=======
-
-        Args:
-            user_id (str): The user ID.
-            amount (int): The amount of credits to top up.
-
-        Returns:
-            str: The redirect url to the payment page.
-        """
-        pass
-
-    @abstractmethod
-    async def fulfill_checkout(
-        self, *, session_id: str | None = None, user_id: str | None = None
-    ):
-        """
-        Fulfill the Stripe checkout session.
-
-        Args:
-            session_id (str | None): The checkout session ID. Will try to fulfill most recent if None.
-            user_id (str | None): The user ID must be provided if session_id is None.
-        """
-        pass
-
-
-class UserCredit(UserCreditBase):
-    def __init__(self):
-        self.num_user_credits_refill = settings.config.num_user_credits_refill
-
-    async def get_credits(self, user_id: str) -> int:
-        cur_time = self.time_now()
-        cur_month = cur_time.replace(day=1, hour=0, minute=0, second=0, microsecond=0)
-        nxt_month = (
-            cur_month.replace(month=cur_month.month + 1)
-            if cur_month.month < 12
-            else cur_month.replace(year=cur_month.year + 1, month=1)
->>>>>>> f28b298d
         )
         if snapshot:
             return snapshot.runningBalance or 0, snapshot.createdAt
@@ -327,7 +286,6 @@
         if amount < 0:
             raise ValueError(f"Top up amount must not be negative: {amount}")
 
-<<<<<<< HEAD
         await self._add_transaction(
             user_id=user_id,
             amount=amount,
@@ -350,42 +308,12 @@
         return customer.id
 
     async def top_up_intent(self, user_id: str, amount: int) -> str:
-=======
-        await CreditTransaction.prisma().create(
-            data={
-                "userId": user_id,
-                "amount": amount,
-                "isActive": True,
-                "type": CreditTransactionType.TOP_UP,
-                "createdAt": self.time_now(),
-            }
-        )
-
-    async def top_up_intent(self, user_id: str, amount: int) -> str:
-        user = await get_user_by_id(user_id)
-
-        if not user:
-            raise ValueError(f"User not found: {user_id}")
-
-        # Create customer if not exists
-        if not user.stripeCustomerId:
-            customer = stripe.Customer.create(name=user.name or "", email=user.email)
-            await User.prisma().update(
-                where={"id": user_id}, data={"stripeCustomerId": customer.id}
-            )
-            user.stripeCustomerId = customer.id
-
->>>>>>> f28b298d
         # Create checkout session
         # https://docs.stripe.com/checkout/quickstart?client=react
         # unit_amount param is always in the smallest currency unit (so cents for usd)
         # which is equal to amount of credits
         checkout_session = stripe.checkout.Session.create(
-<<<<<<< HEAD
             customer=await self._get_stripe_customer_id(user_id),
-=======
-            customer=user.stripeCustomerId,
->>>>>>> f28b298d
             line_items=[
                 {
                     "price_data": {
@@ -406,7 +334,6 @@
         )
 
         # Create pending transaction
-<<<<<<< HEAD
         await self._add_transaction(
             user_id=user_id,
             amount=amount,
@@ -414,17 +341,6 @@
             transaction_key=checkout_session.id,
             is_active=False,
             metadata=Json({"checkout_session": checkout_session}),
-=======
-        await CreditTransaction.prisma().create(
-            data={
-                "transactionKey": checkout_session.id,
-                "userId": user_id,
-                "amount": amount,
-                "type": CreditTransactionType.TOP_UP,
-                "isActive": False,
-                "metadata": Json({"checkout_session": checkout_session}),
-            }
->>>>>>> f28b298d
         )
 
         return checkout_session.url or ""
@@ -437,7 +353,6 @@
             raise ValueError("Either session_id or user_id must be provided")
 
         # Retrieve CreditTransaction
-<<<<<<< HEAD
         find_filter: CreditTransactionWhereInput = {
             "type": CreditTransactionType.TOP_UP,
             "isActive": False,
@@ -453,34 +368,16 @@
             order={"createdAt": "desc"},
         )
 
-=======
-        credit_transaction = await CreditTransaction.prisma().find_first(
-            where={
-                "OR": [
-                    (
-                        {"transactionKey": session_id}
-                        if session_id is not None
-                        else {"transactionKey": ""}
-                    ),
-                    {"userId": user_id} if user_id is not None else {"userId": ""},
-                ],
-                "isActive": False,
-            },
-            order={"createdAt": "desc"},
-        )
-
         # This can be called multiple times for one id, so ignore if already fulfilled
         if not credit_transaction:
             return
 
->>>>>>> f28b298d
         # Retrieve the Checkout Session from the API
         checkout_session = stripe.checkout.Session.retrieve(
             credit_transaction.transactionKey
         )
 
         # Check the Checkout Session's payment_status property
-<<<<<<< HEAD
         # to determine if fulfillment should be performed
         if checkout_session.payment_status in ["paid", "no_payment_required"]:
             await self._enable_transaction(
@@ -526,24 +423,6 @@
             pass  # Already refilled this month
 
         return self.num_user_credits_refill
-=======
-        # to determine if fulfillment should be peformed
-        if checkout_session.payment_status in ["paid", "no_payment_required"]:
-            # Activate the CreditTransaction
-            await CreditTransaction.prisma().update(
-                where={
-                    "creditTransactionIdentifier": {
-                        "transactionKey": credit_transaction.transactionKey,
-                        "userId": credit_transaction.userId,
-                    }
-                },
-                data={
-                    "isActive": True,
-                    "createdAt": self.time_now(),
-                    "metadata": Json({"checkout_session": checkout_session}),
-                },
-            )
->>>>>>> f28b298d
 
 
 class DisabledUserCredit(UserCreditBase):
@@ -564,7 +443,6 @@
 
 
 def get_user_credit_model() -> UserCreditBase:
-<<<<<<< HEAD
     if not settings.config.enable_credit:
         return DisabledUserCredit()
 
@@ -572,12 +450,6 @@
         return BetaUserCredit(settings.config.num_user_credits_refill)
 
     return UserCredit()
-=======
-    if settings.config.enable_credit:
-        return UserCredit()
-    else:
-        return DisabledUserCredit()
->>>>>>> f28b298d
 
 
 def get_block_costs() -> dict[str, list[BlockCost]]:
