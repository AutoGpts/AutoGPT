--- conflicted
+++ resolved
@@ -4,16 +4,11 @@
 from datetime import datetime
 from typing import Any, AsyncGenerator, Generator, Generic, TypeVar
 
-from autogpt_libs.utils.settings import Config
 from pydantic import BaseModel
 from redis.asyncio.client import PubSub as AsyncPubSub
 from redis.client import PubSub
 
 from backend.data import redis
-<<<<<<< HEAD
-from backend.data.execution import ExecutionResult
-=======
->>>>>>> 03f77668
 
 logger = logging.getLogger(__name__)
 
