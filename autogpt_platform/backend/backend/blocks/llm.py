import ast
import logging
from abc import ABC
from enum import Enum, EnumMeta
from json import JSONDecodeError
from types import MappingProxyType
from typing import TYPE_CHECKING, Any, List, Literal, NamedTuple

from pydantic import SecretStr

from backend.integrations.providers import ProviderName

if TYPE_CHECKING:
    from enum import _EnumMemberT

import anthropic
import ollama
import openai
from groq import Groq

from backend.data.block import Block, BlockCategory, BlockOutput, BlockSchema
from backend.data.model import (
    APIKeyCredentials,
    CredentialsField,
    CredentialsMetaInput,
    SchemaField,
)
from backend.util import json
from backend.util.settings import BehaveAs, Settings
from backend.util.text import TextFormatter

logger = logging.getLogger(__name__)
fmt = TextFormatter()

LLMProviderName = Literal[
    ProviderName.ANTHROPIC,
    ProviderName.GROQ,
    ProviderName.OLLAMA,
    ProviderName.OPENAI,
    ProviderName.OPEN_ROUTER,
    ProviderName.AIML_API,
]
AICredentials = CredentialsMetaInput[LLMProviderName, Literal["api_key"]]

TEST_CREDENTIALS = APIKeyCredentials(
    id="ed55ac19-356e-4243-a6cb-bc599e9b716f",
    provider="openai",
    api_key=SecretStr("mock-openai-api-key"),
    title="Mock OpenAI API key",
    expires_at=None,
)
TEST_CREDENTIALS_INPUT = {
    "provider": TEST_CREDENTIALS.provider,
    "id": TEST_CREDENTIALS.id,
    "type": TEST_CREDENTIALS.type,
    "title": TEST_CREDENTIALS.title,
}


def AICredentialsField() -> AICredentials:
    return CredentialsField(
        description="API key for the LLM provider.",
        discriminator="model",
        discriminator_mapping={
            model.value: model.metadata.provider for model in LlmModel
        },
    )


class ModelMetadata(NamedTuple):
    provider: str
    context_window: int


class LlmModelMeta(EnumMeta):
    @property
    def __members__(
        self: type["_EnumMemberT"],
    ) -> MappingProxyType[str, "_EnumMemberT"]:
        if Settings().config.behave_as == BehaveAs.LOCAL:
            members = super().__members__
            return members
        else:
            removed_providers = ["ollama"]
            existing_members = super().__members__
            members = {
                name: member
                for name, member in existing_members.items()
                if LlmModel[name].provider not in removed_providers
            }
            return MappingProxyType(members)


class LlmModel(str, Enum, metaclass=LlmModelMeta):
    # OpenAI models
    O1_PREVIEW = "o1-preview"
    O1_MINI = "o1-mini"
    GPT4O_MINI = "gpt-4o-mini"
    GPT4O = "gpt-4o"
    GPT4_TURBO = "gpt-4-turbo"
    GPT3_5_TURBO = "gpt-3.5-turbo"
    # Anthropic models
    CLAUDE_3_5_SONNET = "claude-3-5-sonnet-latest"
    CLAUDE_3_HAIKU = "claude-3-haiku-20240307"
    # AI/ML API models
    AIML_API_QWEN2_5_72B = "Qwen/Qwen2.5-72B-Instruct-Turbo"
    AIML_API_LLAMA3_1_70B = "nvidia/llama-3.1-nemotron-70b-instruct"
    AIML_API_LLAMA3_3_70B = "meta-llama/Llama-3.3-70B-Instruct-Turbo"
    AIML_API_META_LLAMA_3_1_70B = "meta-llama/Meta-Llama-3.1-70B-Instruct-Turbo"
    AIML_API_LLAMA_3_2_3B = "meta-llama/Llama-3.2-3B-Instruct-Turbo"
    # Groq models
    LLAMA3_8B = "llama3-8b-8192"
    LLAMA3_70B = "llama3-70b-8192"
    MIXTRAL_8X7B = "mixtral-8x7b-32768"
    GEMMA_7B = "gemma-7b-it"
    GEMMA2_9B = "gemma2-9b-it"
    # New Groq models (Preview)
    LLAMA3_1_405B = "llama-3.1-405b-reasoning"
    LLAMA3_1_70B = "llama-3.1-70b-versatile"
    LLAMA3_1_8B = "llama-3.1-8b-instant"
    # Ollama models
    OLLAMA_LLAMA3_2 = "llama3.2"
    OLLAMA_LLAMA3_8B = "llama3"
    OLLAMA_LLAMA3_405B = "llama3.1:405b"
    OLLAMA_DOLPHIN = "dolphin-mistral:latest"
    # OpenRouter models
    GEMINI_FLASH_1_5_8B = "google/gemini-flash-1.5"
    GROK_BETA = "x-ai/grok-beta"
    MISTRAL_NEMO = "mistralai/mistral-nemo"
    COHERE_COMMAND_R_08_2024 = "cohere/command-r-08-2024"
    COHERE_COMMAND_R_PLUS_08_2024 = "cohere/command-r-plus-08-2024"
    EVA_QWEN_2_5_32B = "eva-unit-01/eva-qwen-2.5-32b"
    DEEPSEEK_CHAT = "deepseek/deepseek-chat"
    PERPLEXITY_LLAMA_3_1_SONAR_LARGE_128K_ONLINE = (
        "perplexity/llama-3.1-sonar-large-128k-online"
    )
    QWEN_QWQ_32B_PREVIEW = "qwen/qwq-32b-preview"
    NOUSRESEARCH_HERMES_3_LLAMA_3_1_405B = "nousresearch/hermes-3-llama-3.1-405b"
    NOUSRESEARCH_HERMES_3_LLAMA_3_1_70B = "nousresearch/hermes-3-llama-3.1-70b"
    AMAZON_NOVA_LITE_V1 = "amazon/nova-lite-v1"
    AMAZON_NOVA_MICRO_V1 = "amazon/nova-micro-v1"
    AMAZON_NOVA_PRO_V1 = "amazon/nova-pro-v1"
    MICROSOFT_WIZARDLM_2_8X22B = "microsoft/wizardlm-2-8x22b"
    GRYPHE_MYTHOMAX_L2_13B = "gryphe/mythomax-l2-13b"

    @property
    def metadata(self) -> ModelMetadata:
        return MODEL_METADATA[self]

    @property
    def provider(self) -> str:
        return self.metadata.provider

    @property
    def context_window(self) -> int:
        return self.metadata.context_window


MODEL_METADATA = {
    LlmModel.O1_PREVIEW: ModelMetadata("openai", 32000),
    LlmModel.O1_MINI: ModelMetadata("openai", 62000),
    LlmModel.GPT4O_MINI: ModelMetadata("openai", 128000),
    LlmModel.GPT4O: ModelMetadata("openai", 128000),
    LlmModel.GPT4_TURBO: ModelMetadata("openai", 128000),
    LlmModel.GPT3_5_TURBO: ModelMetadata("openai", 16385),
    LlmModel.CLAUDE_3_5_SONNET: ModelMetadata("anthropic", 200000),
    LlmModel.CLAUDE_3_HAIKU: ModelMetadata("anthropic", 200000),
    LlmModel.AIML_API_QWEN2_5_72B: ModelMetadata("aiml_api", 32000),
    LlmModel.AIML_API_LLAMA3_1_70B: ModelMetadata("aiml_api", 128000),
    LlmModel.AIML_API_LLAMA3_3_70B: ModelMetadata("aiml_api", 128000),
    LlmModel.AIML_API_META_LLAMA_3_1_70B: ModelMetadata("aiml_api", 131000),
    LlmModel.AIML_API_LLAMA_3_2_3B: ModelMetadata("aiml_api", 128000),
    LlmModel.LLAMA3_8B: ModelMetadata("groq", 8192),
    LlmModel.LLAMA3_70B: ModelMetadata("groq", 8192),
    LlmModel.MIXTRAL_8X7B: ModelMetadata("groq", 32768),
    LlmModel.GEMMA_7B: ModelMetadata("groq", 8192),
    LlmModel.GEMMA2_9B: ModelMetadata("groq", 8192),
    LlmModel.LLAMA3_1_405B: ModelMetadata("groq", 8192),
    # Limited to 16k during preview
    LlmModel.LLAMA3_1_70B: ModelMetadata("groq", 131072),
    LlmModel.LLAMA3_1_8B: ModelMetadata("groq", 131072),
    LlmModel.OLLAMA_LLAMA3_2: ModelMetadata("ollama", 8192),
    LlmModel.OLLAMA_LLAMA3_8B: ModelMetadata("ollama", 8192),
    LlmModel.OLLAMA_LLAMA3_405B: ModelMetadata("ollama", 8192),
    LlmModel.OLLAMA_DOLPHIN: ModelMetadata("ollama", 32768),
    LlmModel.GEMINI_FLASH_1_5_8B: ModelMetadata("open_router", 8192),
    LlmModel.GROK_BETA: ModelMetadata("open_router", 8192),
    LlmModel.MISTRAL_NEMO: ModelMetadata("open_router", 4000),
    LlmModel.COHERE_COMMAND_R_08_2024: ModelMetadata("open_router", 4000),
    LlmModel.COHERE_COMMAND_R_PLUS_08_2024: ModelMetadata("open_router", 4000),
    LlmModel.EVA_QWEN_2_5_32B: ModelMetadata("open_router", 4000),
    LlmModel.DEEPSEEK_CHAT: ModelMetadata("open_router", 8192),
    LlmModel.PERPLEXITY_LLAMA_3_1_SONAR_LARGE_128K_ONLINE: ModelMetadata(
        "open_router", 8192
    ),
    LlmModel.QWEN_QWQ_32B_PREVIEW: ModelMetadata("open_router", 4000),
    LlmModel.NOUSRESEARCH_HERMES_3_LLAMA_3_1_405B: ModelMetadata("open_router", 4000),
    LlmModel.NOUSRESEARCH_HERMES_3_LLAMA_3_1_70B: ModelMetadata("open_router", 4000),
    LlmModel.AMAZON_NOVA_LITE_V1: ModelMetadata("open_router", 4000),
    LlmModel.AMAZON_NOVA_MICRO_V1: ModelMetadata("open_router", 4000),
    LlmModel.AMAZON_NOVA_PRO_V1: ModelMetadata("open_router", 4000),
    LlmModel.MICROSOFT_WIZARDLM_2_8X22B: ModelMetadata("open_router", 4000),
    LlmModel.GRYPHE_MYTHOMAX_L2_13B: ModelMetadata("open_router", 4000),
}

for model in LlmModel:
    if model not in MODEL_METADATA:
        raise ValueError(f"Missing MODEL_METADATA metadata for model: {model}")


class MessageRole(str, Enum):
    SYSTEM = "system"
    USER = "user"
    ASSISTANT = "assistant"


class Message(BlockSchema):
    role: MessageRole
    content: str


class AIBlockBase(Block, ABC):
    def __init__(self, *args, **kwargs):
        super().__init__(*args, **kwargs)
        self.prompt = ""

    def merge_llm_stats(self, block: "AIBlockBase"):
        self.merge_stats(block.execution_stats)
        self.prompt = block.prompt


class AIStructuredResponseGeneratorBlock(AIBlockBase):
    class Input(BlockSchema):
        prompt: str = SchemaField(
            description="The prompt to send to the language model.",
            placeholder="Enter your prompt here...",
        )
        expected_format: dict[str, str] = SchemaField(
            description="Expected format of the response. If provided, the response will be validated against this format. "
            "The keys should be the expected fields in the response, and the values should be the description of the field.",
        )
        model: LlmModel = SchemaField(
            title="LLM Model",
            default=LlmModel.GPT4_TURBO,
            description="The language model to use for answering the prompt.",
            advanced=False,
        )
        credentials: AICredentials = AICredentialsField()
        sys_prompt: str = SchemaField(
            title="System Prompt",
            default="",
            description="The system prompt to provide additional context to the model.",
        )
        conversation_history: list[Message] = SchemaField(
            default=[],
            description="The conversation history to provide context for the prompt.",
        )
        retry: int = SchemaField(
            title="Retry Count",
            default=3,
            description="Number of times to retry the LLM call if the response does not match the expected format.",
        )
        prompt_values: dict[str, str] = SchemaField(
            advanced=False,
            default={},
            description="Values used to fill in the prompt. The values can be used in the prompt by putting them in a double curly braces, e.g. {{variable_name}}.",
        )
        max_tokens: int | None = SchemaField(
            advanced=True,
            default=None,
            description="The maximum number of tokens to generate in the chat completion.",
        )

        ollama_host: str = SchemaField(
            advanced=True,
            default="localhost:11434",
            description="Ollama host for local  models",
        )

    class Output(BlockSchema):
        response: dict[str, Any] = SchemaField(
            description="The response object generated by the language model."
        )
        prompt: str = SchemaField(description="The prompt sent to the language model.")
        error: str = SchemaField(description="Error message if the API call failed.")

    def __init__(self):
        super().__init__(
            id="ed55ac19-356e-4243-a6cb-bc599e9b716f",
            description="Call a Large Language Model (LLM) to generate formatted object based on the given prompt.",
            categories={BlockCategory.AI},
            input_schema=AIStructuredResponseGeneratorBlock.Input,
            output_schema=AIStructuredResponseGeneratorBlock.Output,
            test_input={
                "model": LlmModel.GPT4_TURBO,
                "credentials": TEST_CREDENTIALS_INPUT,
                "expected_format": {
                    "key1": "value1",
                    "key2": "value2",
                },
                "prompt": "User prompt",
            },
            test_credentials=TEST_CREDENTIALS,
            test_output=[
                ("response", {"key1": "key1Value", "key2": "key2Value"}),
                ("prompt", str),
            ],
            test_mock={
                "llm_call": lambda *args, **kwargs: (
                    json.dumps(
                        {
                            "key1": "key1Value",
                            "key2": "key2Value",
                        }
                    ),
                    0,
                    0,
                )
            },
        )
        self.prompt = ""

    def llm_call(
        self,
        credentials: APIKeyCredentials,
        llm_model: LlmModel,
        prompt: list[dict],
        json_format: bool,
        max_tokens: int | None = None,
        ollama_host: str = "localhost:11434",
    ) -> tuple[str, int, int]:
        """
        Args:
            credentials: The API key credentials to use.
            llm_model: The LLM model to use.
            prompt: The prompt to send to the LLM.
            json_format: Whether the response should be in JSON format.
            max_tokens: The maximum number of tokens to generate in the chat completion.
            ollama_host: The host for ollama to use

        Returns:
            The response from the LLM.
            The number of tokens used in the prompt.
            The number of tokens used in the completion.
        """
        provider = llm_model.metadata.provider

        if provider == "openai":
            oai_client = openai.OpenAI(api_key=credentials.api_key.get_secret_value())
            response_format = None

            if llm_model in [LlmModel.O1_MINI, LlmModel.O1_PREVIEW]:
                sys_messages = [p["content"] for p in prompt if p["role"] == "system"]
                usr_messages = [p["content"] for p in prompt if p["role"] != "system"]
                prompt = [
                    {"role": "user", "content": "\n".join(sys_messages)},
                    {"role": "user", "content": "\n".join(usr_messages)},
                ]
            elif json_format:
                response_format = {"type": "json_object"}

            response = oai_client.chat.completions.create(
                model=llm_model.value,
                messages=prompt,  # type: ignore
                response_format=response_format,  # type: ignore
                max_completion_tokens=max_tokens,
            )
            self.prompt = json.dumps(prompt)

            return (
                response.choices[0].message.content or "",
                response.usage.prompt_tokens if response.usage else 0,
                response.usage.completion_tokens if response.usage else 0,
            )
        elif provider == "anthropic":
            system_messages = [p["content"] for p in prompt if p["role"] == "system"]
            sysprompt = " ".join(system_messages)

            messages = []
            last_role = None
            for p in prompt:
                if p["role"] in ["user", "assistant"]:
                    if p["role"] != last_role:
                        messages.append({"role": p["role"], "content": p["content"]})
                        last_role = p["role"]
                    else:
                        # If the role is the same as the last one, combine the content
                        messages[-1]["content"] += "\n" + p["content"]

            client = anthropic.Anthropic(api_key=credentials.api_key.get_secret_value())
            try:
                resp = client.messages.create(
                    model=llm_model.value,
                    system=sysprompt,
                    messages=messages,
                    max_tokens=max_tokens or 8192,
                )
                self.prompt = json.dumps(prompt)

                if not resp.content:
                    raise ValueError("No content returned from Anthropic.")

                return (
                    (
                        resp.content[0].name
                        if isinstance(resp.content[0], anthropic.types.ToolUseBlock)
                        else resp.content[0].text
                    ),
                    resp.usage.input_tokens,
                    resp.usage.output_tokens,
                )
            except anthropic.APIError as e:
                error_message = f"Anthropic API error: {str(e)}"
                logger.error(error_message)
                raise ValueError(error_message)
        elif provider == "groq":
            client = Groq(api_key=credentials.api_key.get_secret_value())
            response_format = {"type": "json_object"} if json_format else None
            response = client.chat.completions.create(
                model=llm_model.value,
                messages=prompt,  # type: ignore
                response_format=response_format,  # type: ignore
                max_tokens=max_tokens,
            )
            self.prompt = json.dumps(prompt)
            return (
                response.choices[0].message.content or "",
                response.usage.prompt_tokens if response.usage else 0,
                response.usage.completion_tokens if response.usage else 0,
            )
        elif provider == "ollama":
            client = ollama.Client(host=ollama_host)
            sys_messages = [p["content"] for p in prompt if p["role"] == "system"]
            usr_messages = [p["content"] for p in prompt if p["role"] != "system"]
            response = client.generate(
                model=llm_model.value,
                prompt=f"{sys_messages}\n\n{usr_messages}",
                stream=False,
            )
            self.prompt = json.dumps(prompt)
            return (
                response.get("response") or "",
                response.get("prompt_eval_count") or 0,
                response.get("eval_count") or 0,
            )
        elif provider == "open_router":
            client = openai.OpenAI(
                base_url="https://openrouter.ai/api/v1",
                api_key=credentials.api_key.get_secret_value(),
            )

            response = client.chat.completions.create(
                extra_headers={
                    "HTTP-Referer": "https://agpt.co",
                    "X-Title": "AutoGPT",
                },
                model=llm_model.value,
                messages=prompt,  # type: ignore
                max_tokens=max_tokens,
            )
            self.prompt = json.dumps(prompt)

            # If there's no response, raise an error
            if not response.choices:
                if response:
                    raise ValueError(f"OpenRouter error: {response}")
                else:
                    raise ValueError("No response from OpenRouter.")

            return (
                response.choices[0].message.content or "",
                response.usage.prompt_tokens if response.usage else 0,
                response.usage.completion_tokens if response.usage else 0,
            )
        elif provider == "aiml_api":
            client = openai.OpenAI(
                base_url="https://api.aimlapi.com/v2",
                api_key=credentials.api_key.get_secret_value(),
            )

            completion = client.chat.completions.create(
                model=llm_model.value,
                messages=prompt,  # type: ignore
                max_tokens=max_tokens,
            )

            return (
                completion.choices[0].message.content or "",
                completion.usage.prompt_tokens if completion.usage else 0,
                completion.usage.completion_tokens if completion.usage else 0,
            )
        else:
            raise ValueError(f"Unsupported LLM provider: {provider}")

    def run(
        self, input_data: Input, *, credentials: APIKeyCredentials, **kwargs
    ) -> BlockOutput:
        logger.debug(f"Calling LLM with input data: {input_data}")
        prompt = [p.model_dump() for p in input_data.conversation_history]

        def trim_prompt(s: str) -> str:
            lines = s.strip().split("\n")
            return "\n".join([line.strip().lstrip("|") for line in lines])

        values = input_data.prompt_values
        if values:
            input_data.prompt = fmt.format_string(input_data.prompt, values)
            input_data.sys_prompt = fmt.format_string(input_data.sys_prompt, values)

        if input_data.sys_prompt:
            prompt.append({"role": "system", "content": input_data.sys_prompt})

        if input_data.expected_format:
            expected_format = [
                f'"{k}": "{v}"' for k, v in input_data.expected_format.items()
            ]
            format_prompt = ",\n  ".join(expected_format)
            sys_prompt = trim_prompt(
                f"""
                  |Reply strictly only in the following JSON format:
                  |{{
                  |  {format_prompt}
                  |}}
                """
            )
            prompt.append({"role": "system", "content": sys_prompt})

        if input_data.prompt:
            prompt.append({"role": "user", "content": input_data.prompt})

        def parse_response(resp: str) -> tuple[dict[str, Any], str | None]:
            try:
                parsed = json.loads(resp)
                if not isinstance(parsed, dict):
                    return {}, f"Expected a dictionary, but got {type(parsed)}"
                miss_keys = set(input_data.expected_format.keys()) - set(parsed.keys())
                if miss_keys:
                    return parsed, f"Missing keys: {miss_keys}"
                return parsed, None
            except JSONDecodeError as e:
                return {}, f"JSON decode error: {e}"

        logger.info(f"LLM request: {prompt}")
        retry_prompt = ""
        llm_model = input_data.model

        for retry_count in range(input_data.retry):
            try:
                response_text, input_token, output_token = self.llm_call(
                    credentials=credentials,
                    llm_model=llm_model,
                    prompt=prompt,
                    json_format=bool(input_data.expected_format),
                    ollama_host=input_data.ollama_host,
                    max_tokens=input_data.max_tokens,
                )
                self.merge_stats(
                    {
                        "input_token_count": input_token,
                        "output_token_count": output_token,
                    }
                )
                logger.info(f"LLM attempt-{retry_count} response: {response_text}")

                if input_data.expected_format:
                    parsed_dict, parsed_error = parse_response(response_text)
                    if not parsed_error:
<<<<<<< HEAD
                        yield (
                            "response",
                            {
                                k: (
                                    json.loads(v)
                                    if isinstance(v, str)
                                    and v.startswith("[")
                                    and v.endswith("]")
                                    else (", ".join(v) if isinstance(v, list) else v)
                                )
                                for k, v in parsed_dict.items()
                            },
                        )
=======
                        yield "response", {
                            k: (
                                json.loads(v)
                                if isinstance(v, str)
                                and v.startswith("[")
                                and v.endswith("]")
                                else (", ".join(v) if isinstance(v, list) else v)
                            )
                            for k, v in parsed_dict.items()
                        }
                        yield "prompt", self.prompt
>>>>>>> e82df96e
                        return
                else:
                    yield "response", {"response": response_text}
                    yield "prompt", self.prompt
                    return

                retry_prompt = trim_prompt(
                    f"""
                  |This is your previous error response:
                  |--
                  |{response_text}
                  |--
                  |
                  |And this is the error:
                  |--
                  |{parsed_error}
                  |--
                """
                )
                prompt.append({"role": "user", "content": retry_prompt})
            except Exception as e:
                logger.exception(f"Error calling LLM: {e}")
                retry_prompt = f"Error calling LLM: {e}"
            finally:
                self.merge_stats(
                    {
                        "llm_call_count": retry_count + 1,
                        "llm_retry_count": retry_count,
                    }
                )

        raise RuntimeError(retry_prompt)


class AITextGeneratorBlock(AIBlockBase):
    class Input(BlockSchema):
        prompt: str = SchemaField(
            description="The prompt to send to the language model. You can use any of the {keys} from Prompt Values to fill in the prompt with values from the prompt values dictionary by putting them in curly braces.",
            placeholder="Enter your prompt here...",
        )
        model: LlmModel = SchemaField(
            title="LLM Model",
            default=LlmModel.GPT4_TURBO,
            description="The language model to use for answering the prompt.",
            advanced=False,
        )
        credentials: AICredentials = AICredentialsField()
        sys_prompt: str = SchemaField(
            title="System Prompt",
            default="",
            description="The system prompt to provide additional context to the model.",
        )
        retry: int = SchemaField(
            title="Retry Count",
            default=3,
            description="Number of times to retry the LLM call if the response does not match the expected format.",
        )
        prompt_values: dict[str, str] = SchemaField(
            advanced=False,
            default={},
            description="Values used to fill in the prompt. The values can be used in the prompt by putting them in a double curly braces, e.g. {{variable_name}}.",
        )
        ollama_host: str = SchemaField(
            advanced=True,
            default="localhost:11434",
            description="Ollama host for local  models",
        )
        max_tokens: int | None = SchemaField(
            advanced=True,
            default=None,
            description="The maximum number of tokens to generate in the chat completion.",
        )

    class Output(BlockSchema):
        response: str = SchemaField(
            description="The response generated by the language model."
        )
        prompt: str = SchemaField(description="The prompt sent to the language model.")
        error: str = SchemaField(description="Error message if the API call failed.")

    def __init__(self):
        super().__init__(
            id="1f292d4a-41a4-4977-9684-7c8d560b9f91",
            description="Call a Large Language Model (LLM) to generate a string based on the given prompt.",
            categories={BlockCategory.AI},
            input_schema=AITextGeneratorBlock.Input,
            output_schema=AITextGeneratorBlock.Output,
            test_input={
                "prompt": "User prompt",
                "credentials": TEST_CREDENTIALS_INPUT,
            },
            test_credentials=TEST_CREDENTIALS,
            test_output=[
                ("response", "Response text"),
                ("prompt", str),
            ],
            test_mock={"llm_call": lambda *args, **kwargs: "Response text"},
        )

    def llm_call(
        self,
        input_data: AIStructuredResponseGeneratorBlock.Input,
        credentials: APIKeyCredentials,
    ) -> str:
        block = AIStructuredResponseGeneratorBlock()
        response = block.run_once(input_data, "response", credentials=credentials)
        self.merge_llm_stats(block)
        return response["response"]

    def run(
        self, input_data: Input, *, credentials: APIKeyCredentials, **kwargs
    ) -> BlockOutput:
        object_input_data = AIStructuredResponseGeneratorBlock.Input(
            **{attr: getattr(input_data, attr) for attr in input_data.model_fields},
            expected_format={},
        )
        yield "response", self.llm_call(object_input_data, credentials)
        yield "prompt", self.prompt


class SummaryStyle(Enum):
    CONCISE = "concise"
    DETAILED = "detailed"
    BULLET_POINTS = "bullet points"
    NUMBERED_LIST = "numbered list"


class AITextSummarizerBlock(AIBlockBase):
    class Input(BlockSchema):
        text: str = SchemaField(
            description="The text to summarize.",
            placeholder="Enter the text to summarize here...",
        )
        model: LlmModel = SchemaField(
            title="LLM Model",
            default=LlmModel.GPT4_TURBO,
            description="The language model to use for summarizing the text.",
        )
        focus: str = SchemaField(
            title="Focus",
            default="general information",
            description="The topic to focus on in the summary",
        )
        style: SummaryStyle = SchemaField(
            title="Summary Style",
            default=SummaryStyle.CONCISE,
            description="The style of the summary to generate.",
        )
        credentials: AICredentials = AICredentialsField()
        # TODO: Make this dynamic
        max_tokens: int = SchemaField(
            title="Max Tokens",
            default=4096,
            description="The maximum number of tokens to generate in the chat completion.",
            ge=1,
        )
        chunk_overlap: int = SchemaField(
            title="Chunk Overlap",
            default=100,
            description="The number of overlapping tokens between chunks to maintain context.",
            ge=0,
        )
        ollama_host: str = SchemaField(
            advanced=True,
            default="localhost:11434",
            description="Ollama host for local  models",
        )

    class Output(BlockSchema):
        summary: str = SchemaField(description="The final summary of the text.")
        prompt: str = SchemaField(description="The prompt sent to the language model.")
        error: str = SchemaField(description="Error message if the API call failed.")

    def __init__(self):
        super().__init__(
            id="a0a69be1-4528-491c-a85a-a4ab6873e3f0",
            description="Utilize a Large Language Model (LLM) to summarize a long text.",
            categories={BlockCategory.AI, BlockCategory.TEXT},
            input_schema=AITextSummarizerBlock.Input,
            output_schema=AITextSummarizerBlock.Output,
            test_input={
                "text": "Lorem ipsum..." * 100,
                "credentials": TEST_CREDENTIALS_INPUT,
            },
            test_credentials=TEST_CREDENTIALS,
            test_output=[
                ("summary", "Final summary of a long text"),
                ("prompt", str),
            ],
            test_mock={
                "llm_call": lambda input_data, credentials: (
                    {"final_summary": "Final summary of a long text"}
                    if "final_summary" in input_data.expected_format
                    else {"summary": "Summary of a chunk of text"}
                )
            },
        )

    def run(
        self, input_data: Input, *, credentials: APIKeyCredentials, **kwargs
    ) -> BlockOutput:
        for output in self._run(input_data, credentials):
            yield output

    def _run(self, input_data: Input, credentials: APIKeyCredentials) -> BlockOutput:
        chunks = self._split_text(
            input_data.text, input_data.max_tokens, input_data.chunk_overlap
        )
        summaries = []

        for chunk in chunks:
            chunk_summary = self._summarize_chunk(chunk, input_data, credentials)
            summaries.append(chunk_summary)

        final_summary = self._combine_summaries(summaries, input_data, credentials)
        yield "summary", final_summary
        yield "prompt", self.prompt

    @staticmethod
    def _split_text(text: str, max_tokens: int, overlap: int) -> list[str]:
        words = text.split()
        chunks = []
        chunk_size = max_tokens - overlap

        for i in range(0, len(words), chunk_size):
            chunk = " ".join(words[i : i + max_tokens])
            chunks.append(chunk)

        return chunks

    def llm_call(
        self,
        input_data: AIStructuredResponseGeneratorBlock.Input,
        credentials: APIKeyCredentials,
    ) -> dict:
        block = AIStructuredResponseGeneratorBlock()
        response = block.run_once(input_data, "response", credentials=credentials)
        self.merge_llm_stats(block)
        return response

    def _summarize_chunk(
        self, chunk: str, input_data: Input, credentials: APIKeyCredentials
    ) -> str:
        prompt = f"Summarize the following text in a {input_data.style} form. Focus your summary on the topic of `{input_data.focus}` if present, otherwise just provide a general summary:\n\n```{chunk}```"

        llm_response = self.llm_call(
            AIStructuredResponseGeneratorBlock.Input(
                prompt=prompt,
                credentials=input_data.credentials,
                model=input_data.model,
                expected_format={"summary": "The summary of the given text."},
            ),
            credentials=credentials,
        )

        return llm_response["summary"]

    def _combine_summaries(
        self, summaries: list[str], input_data: Input, credentials: APIKeyCredentials
    ) -> str:
        combined_text = "\n\n".join(summaries)

        if len(combined_text.split()) <= input_data.max_tokens:
            prompt = f"Provide a final summary of the following section summaries in a {input_data.style} form, focus your summary on the topic of `{input_data.focus}` if present:\n\n ```{combined_text}```\n\n Just respond with the final_summary in the format specified."

            llm_response = self.llm_call(
                AIStructuredResponseGeneratorBlock.Input(
                    prompt=prompt,
                    credentials=input_data.credentials,
                    model=input_data.model,
                    expected_format={
                        "final_summary": "The final summary of all provided summaries."
                    },
                ),
                credentials=credentials,
            )

            return llm_response["final_summary"]
        else:
            # If combined summaries are still too long, recursively summarize
            return self._run(
                AITextSummarizerBlock.Input(
                    text=combined_text,
                    credentials=input_data.credentials,
                    model=input_data.model,
                    max_tokens=input_data.max_tokens,
                    chunk_overlap=input_data.chunk_overlap,
                ),
                credentials=credentials,
            ).send(None)[
                1
            ]  # Get the first yielded value


class AIConversationBlock(AIBlockBase):
    class Input(BlockSchema):
        messages: List[Message] = SchemaField(
            description="List of messages in the conversation.", min_length=1
        )
        model: LlmModel = SchemaField(
            title="LLM Model",
            default=LlmModel.GPT4_TURBO,
            description="The language model to use for the conversation.",
        )
        credentials: AICredentials = AICredentialsField()
        max_tokens: int | None = SchemaField(
            advanced=True,
            default=None,
            description="The maximum number of tokens to generate in the chat completion.",
        )
        ollama_host: str = SchemaField(
            advanced=True,
            default="localhost:11434",
            description="Ollama host for local  models",
        )

    class Output(BlockSchema):
        response: str = SchemaField(
            description="The model's response to the conversation."
        )
        prompt: str = SchemaField(description="The prompt sent to the language model.")
        error: str = SchemaField(description="Error message if the API call failed.")

    def __init__(self):
        super().__init__(
            id="32a87eab-381e-4dd4-bdb8-4c47151be35a",
            description="Advanced LLM call that takes a list of messages and sends them to the language model.",
            categories={BlockCategory.AI},
            input_schema=AIConversationBlock.Input,
            output_schema=AIConversationBlock.Output,
            test_input={
                "messages": [
                    {"role": "system", "content": "You are a helpful assistant."},
                    {"role": "user", "content": "Who won the world series in 2020?"},
                    {
                        "role": "assistant",
                        "content": "The Los Angeles Dodgers won the World Series in 2020.",
                    },
                    {"role": "user", "content": "Where was it played?"},
                ],
                "model": LlmModel.GPT4_TURBO,
                "credentials": TEST_CREDENTIALS_INPUT,
            },
            test_credentials=TEST_CREDENTIALS,
            test_output=[
                (
                    "response",
                    "The 2020 World Series was played at Globe Life Field in Arlington, Texas.",
                ),
                ("prompt", str),
            ],
            test_mock={
                "llm_call": lambda *args, **kwargs: "The 2020 World Series was played at Globe Life Field in Arlington, Texas."
            },
        )

    def llm_call(
        self,
        input_data: AIStructuredResponseGeneratorBlock.Input,
        credentials: APIKeyCredentials,
    ) -> str:
        block = AIStructuredResponseGeneratorBlock()
        response = block.run_once(input_data, "response", credentials=credentials)
        self.merge_llm_stats(block)
        return response["response"]

    def run(
        self, input_data: Input, *, credentials: APIKeyCredentials, **kwargs
    ) -> BlockOutput:
        response = self.llm_call(
            AIStructuredResponseGeneratorBlock.Input(
                prompt="",
                credentials=input_data.credentials,
                model=input_data.model,
                conversation_history=input_data.messages,
                max_tokens=input_data.max_tokens,
                expected_format={},
                ollama_host=input_data.ollama_host,
            ),
            credentials=credentials,
        )

        yield "response", response
        yield "prompt", self.prompt


class AIListGeneratorBlock(AIBlockBase):
    class Input(BlockSchema):
        focus: str | None = SchemaField(
            description="The focus of the list to generate.",
            placeholder="The top 5 most interesting news stories in the data.",
            default=None,
            advanced=False,
        )
        source_data: str | None = SchemaField(
            description="The data to generate the list from.",
            placeholder="News Today: Humans land on Mars: Today humans landed on mars. -- AI wins Nobel Prize: AI wins Nobel Prize for solving world hunger. -- New AI Model: A new AI model has been released.",
            default=None,
            advanced=False,
        )
        model: LlmModel = SchemaField(
            title="LLM Model",
            default=LlmModel.GPT4_TURBO,
            description="The language model to use for generating the list.",
            advanced=True,
        )
        credentials: AICredentials = AICredentialsField()
        max_retries: int = SchemaField(
            default=3,
            description="Maximum number of retries for generating a valid list.",
            ge=1,
            le=5,
        )
        max_tokens: int | None = SchemaField(
            advanced=True,
            default=None,
            description="The maximum number of tokens to generate in the chat completion.",
        )
        ollama_host: str = SchemaField(
            advanced=True,
            default="localhost:11434",
            description="Ollama host for local  models",
        )

    class Output(BlockSchema):
        generated_list: List[str] = SchemaField(description="The generated list.")
        list_item: str = SchemaField(
            description="Each individual item in the list.",
        )
        prompt: str = SchemaField(description="The prompt sent to the language model.")
        error: str = SchemaField(
            description="Error message if the list generation failed."
        )

    def __init__(self):
        super().__init__(
            id="9c0b0450-d199-458b-a731-072189dd6593",
            description="Generate a Python list based on the given prompt using a Large Language Model (LLM).",
            categories={BlockCategory.AI, BlockCategory.TEXT},
            input_schema=AIListGeneratorBlock.Input,
            output_schema=AIListGeneratorBlock.Output,
            test_input={
                "focus": "planets",
                "source_data": (
                    "Zylora Prime is a glowing jungle world with bioluminescent plants, "
                    "while Kharon-9 is a harsh desert planet with underground cities. "
                    "Vortexia's constant storms power floating cities, and Oceara is a water-covered world home to "
                    "intelligent marine life. On icy Draknos, ancient ruins lie buried beneath its frozen landscape, "
                    "drawing explorers to uncover its mysteries. Each planet showcases the limitless possibilities of "
                    "fictional worlds."
                ),
                "model": LlmModel.GPT4_TURBO,
                "credentials": TEST_CREDENTIALS_INPUT,
                "max_retries": 3,
            },
            test_credentials=TEST_CREDENTIALS,
            test_output=[
                (
                    "generated_list",
                    ["Zylora Prime", "Kharon-9", "Vortexia", "Oceara", "Draknos"],
                ),
                ("prompt", str),
                ("list_item", "Zylora Prime"),
                ("list_item", "Kharon-9"),
                ("list_item", "Vortexia"),
                ("list_item", "Oceara"),
                ("list_item", "Draknos"),
            ],
            test_mock={
                "llm_call": lambda input_data, credentials: {
                    "response": "['Zylora Prime', 'Kharon-9', 'Vortexia', 'Oceara', 'Draknos']"
                },
            },
        )

    def llm_call(
        self,
        input_data: AIStructuredResponseGeneratorBlock.Input,
        credentials: APIKeyCredentials,
    ) -> dict[str, str]:
        llm_block = AIStructuredResponseGeneratorBlock()
        response = llm_block.run_once(input_data, "response", credentials=credentials)
        self.merge_llm_stats(llm_block)
        return response

    @staticmethod
    def string_to_list(string):
        """
        Converts a string representation of a list into an actual Python list object.
        """
        logger.debug(f"Converting string to list. Input string: {string}")
        try:
            # Use ast.literal_eval to safely evaluate the string
            python_list = ast.literal_eval(string)
            if isinstance(python_list, list):
                logger.debug(f"Successfully converted string to list: {python_list}")
                return python_list
            else:
                logger.error(f"The provided string '{string}' is not a valid list")
                raise ValueError(f"The provided string '{string}' is not a valid list.")
        except (SyntaxError, ValueError) as e:
            logger.error(f"Failed to convert string to list: {e}")
            raise ValueError("Invalid list format. Could not convert to list.")

    def run(
        self, input_data: Input, *, credentials: APIKeyCredentials, **kwargs
    ) -> BlockOutput:
        logger.debug(f"Starting AIListGeneratorBlock.run with input data: {input_data}")

        # Check for API key
        api_key_check = credentials.api_key.get_secret_value()
        if not api_key_check:
            raise ValueError("No LLM API key provided.")

        # Prepare the system prompt
        sys_prompt = """You are a Python list generator. Your task is to generate a Python list based on the user's prompt. 
            |Respond ONLY with a valid python list. 
            |The list can contain strings, numbers, or nested lists as appropriate. 
            |Do not include any explanations or additional text.

            |Valid Example string formats:

            |Example 1:
            |```
            |['1', '2', '3', '4']
            |```

            |Example 2:
            |```
            |[['1', '2'], ['3', '4'], ['5', '6']]
            |```

            |Example 3:
            |```
            |['1', ['2', '3'], ['4', ['5', '6']]]
            |```

            |Example 4:
            |```
            |['a', 'b', 'c']
            |```

            |Example 5:
            |```
            |['1', '2.5', 'string', 'True', ['False', 'None']]
            |```

            |Do not include any explanations or additional text, just respond with the list in the format specified above.
            """
        # If a focus is provided, add it to the prompt
        if input_data.focus:
            prompt = f"Generate a list with the following focus:\n<focus>\n\n{input_data.focus}</focus>"
        else:
            # If there's source data
            if input_data.source_data:
                prompt = "Extract the main focus of the source data to a list.\ni.e if the source data is a news website, the focus would be the news stories rather than the social links in the footer."
            else:
                # No focus or source data provided, generat a random list
                prompt = "Generate a random list."

        # If the source data is provided, add it to the prompt
        if input_data.source_data:
            prompt += f"\n\nUse the following source data to generate the list from:\n\n<source_data>\n\n{input_data.source_data}</source_data>\n\nDo not invent fictional data that is not present in the source data."
        # Else, tell the LLM to synthesize the data
        else:
            prompt += "\n\nInvent the data to generate the list from."

        for attempt in range(input_data.max_retries):
            try:
                logger.debug("Calling LLM")
                llm_response = self.llm_call(
                    AIStructuredResponseGeneratorBlock.Input(
                        sys_prompt=sys_prompt,
                        prompt=prompt,
                        credentials=input_data.credentials,
                        model=input_data.model,
                        expected_format={},  # Do not use structured response
                        ollama_host=input_data.ollama_host,
                    ),
                    credentials=credentials,
                )

                logger.debug(f"LLM response: {llm_response}")

                # Extract Response string
                response_string = llm_response["response"]
                logger.debug(f"Response string: {response_string}")

                # Convert the string to a Python list
                logger.debug("Converting string to Python list")
                parsed_list = self.string_to_list(response_string)
                logger.debug(f"Parsed list: {parsed_list}")

                # If we reach here, we have a valid Python list
                logger.debug("Successfully generated a valid Python list")
                yield "generated_list", parsed_list
                yield "prompt", self.prompt

                # Yield each item in the list
                for item in parsed_list:
                    yield "list_item", item
                return

            except Exception as e:
                logger.error(f"Error in attempt {attempt + 1}: {str(e)}")
                if attempt == input_data.max_retries - 1:
                    logger.error(
                        f"Failed to generate a valid Python list after {input_data.max_retries} attempts"
                    )
                    raise RuntimeError(
                        f"Failed to generate a valid Python list after {input_data.max_retries} attempts. Last error: {str(e)}"
                    )
                else:
                    # Add a retry prompt
                    logger.debug("Preparing retry prompt")
                    prompt = f"""
                    The previous attempt failed due to `{e}`
                    Generate a valid Python list based on the original prompt.
                    Remember to respond ONLY with a valid Python list as per the format specified earlier.
                    Original prompt: 
                    ```{prompt}```
                    
                    Respond only with the list in the format specified with no commentary or apologies.
                    """
                    logger.debug(f"Retry prompt: {prompt}")

        logger.debug("AIListGeneratorBlock.run completed")<|MERGE_RESOLUTION|>--- conflicted
+++ resolved
@@ -565,21 +565,6 @@
                 if input_data.expected_format:
                     parsed_dict, parsed_error = parse_response(response_text)
                     if not parsed_error:
-<<<<<<< HEAD
-                        yield (
-                            "response",
-                            {
-                                k: (
-                                    json.loads(v)
-                                    if isinstance(v, str)
-                                    and v.startswith("[")
-                                    and v.endswith("]")
-                                    else (", ".join(v) if isinstance(v, list) else v)
-                                )
-                                for k, v in parsed_dict.items()
-                            },
-                        )
-=======
                         yield "response", {
                             k: (
                                 json.loads(v)
@@ -591,7 +576,6 @@
                             for k, v in parsed_dict.items()
                         }
                         yield "prompt", self.prompt
->>>>>>> e82df96e
                         return
                 else:
                     yield "response", {"response": response_text}
