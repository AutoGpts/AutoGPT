--- conflicted
+++ resolved
@@ -24,12 +24,7 @@
     update_user_integrations,
     update_user_metadata,
 )
-<<<<<<< HEAD
-from backend.util.service import AppService, expose
-=======
 from backend.util.service import AppService, expose, register_pydantic_serializers
-from backend.util.settings import Config
->>>>>>> 03f77668
 
 P = ParamSpec("P")
 R = TypeVar("R")
