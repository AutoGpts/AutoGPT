import asyncio
import logging
from contextlib import asynccontextmanager

import uvicorn
from autogpt_libs.auth import parse_jwt_token
from fastapi import Depends, FastAPI, WebSocket, WebSocketDisconnect
from fastapi.middleware.cors import CORSMiddleware

from backend.data.queue import RedisEventQueue
from backend.data.user import DEFAULT_USER_ID
from backend.server.conn_manager import ConnectionManager
from backend.server.model import ExecutionSubscription, Methods, WsMessage
from backend.util.service import AppProcess
from backend.util.settings import Config, Settings

logger = logging.getLogger(__name__)
settings = Settings()

<<<<<<< HEAD
app = FastAPI()
event_queue = RedisEventQueue()
=======

@asynccontextmanager
async def lifespan(app: FastAPI):
    await event_queue.connect()
    manager = get_connection_manager()
    asyncio.create_task(event_broadcaster(manager))
    yield
    await event_queue.close()


app = FastAPI(lifespan=lifespan)
event_queue = AsyncRedisEventQueue()
>>>>>>> 78fe5781
_connection_manager = None

logger.info(f"CORS allow origins: {settings.config.backend_cors_allow_origins}")
app.add_middleware(
    CORSMiddleware,
    allow_origins=settings.config.backend_cors_allow_origins,
    allow_credentials=True,
    allow_methods=["*"],
    allow_headers=["*"],
)


def get_connection_manager():
    global _connection_manager
    if _connection_manager is None:
        _connection_manager = ConnectionManager()
    return _connection_manager


<<<<<<< HEAD
@app.on_event("startup")
async def startup_event():
    event_queue.connect()
    manager = get_connection_manager()
    fut = asyncio.create_task(event_broadcaster(manager))
    fut.add_done_callback(lambda _: logger.info("Event broadcaster stopped"))


@app.on_event("shutdown")
async def shutdown_event():
    event_queue.close()


=======
>>>>>>> 78fe5781
async def event_broadcaster(manager: ConnectionManager):
    while True:
        event = event_queue.get()
        if event is not None:
            await manager.send_execution_result(event)
        else:
            await asyncio.sleep(0.1)


async def authenticate_websocket(websocket: WebSocket) -> str:
    if settings.config.enable_auth.lower() == "true":
        token = websocket.query_params.get("token")
        if not token:
            await websocket.close(code=4001, reason="Missing authentication token")
            return ""

        try:
            payload = parse_jwt_token(token)
            user_id = payload.get("sub")
            if not user_id:
                await websocket.close(code=4002, reason="Invalid token")
                return ""
            return user_id
        except ValueError:
            await websocket.close(code=4003, reason="Invalid token")
            return ""
    else:
        return DEFAULT_USER_ID


async def handle_subscribe(
    websocket: WebSocket, manager: ConnectionManager, message: WsMessage
):
    if not message.data:
        await websocket.send_text(
            WsMessage(
                method=Methods.ERROR,
                success=False,
                error="Subscription data missing",
            ).model_dump_json()
        )
    else:
        ex_sub = ExecutionSubscription.model_validate(message.data)
        await manager.subscribe(ex_sub.graph_id, websocket)
        logger.debug(f"New execution subscription for graph {ex_sub.graph_id}")
        await websocket.send_text(
            WsMessage(
                method=Methods.SUBSCRIBE,
                success=True,
                channel=ex_sub.graph_id,
            ).model_dump_json()
        )


async def handle_unsubscribe(
    websocket: WebSocket, manager: ConnectionManager, message: WsMessage
):
    if not message.data:
        await websocket.send_text(
            WsMessage(
                method=Methods.ERROR,
                success=False,
                error="Subscription data missing",
            ).model_dump_json()
        )
    else:
        ex_sub = ExecutionSubscription.model_validate(message.data)
        await manager.unsubscribe(ex_sub.graph_id, websocket)
        logger.debug(f"Removed execution subscription for graph {ex_sub.graph_id}")
        await websocket.send_text(
            WsMessage(
                method=Methods.UNSUBSCRIBE,
                success=True,
                channel=ex_sub.graph_id,
            ).model_dump_json()
        )


@app.get("/")
async def health():
    return {"status": "healthy"}


@app.websocket("/ws")
async def websocket_router(
    websocket: WebSocket, manager: ConnectionManager = Depends(get_connection_manager)
):
    user_id = await authenticate_websocket(websocket)
    if not user_id:
        return
    await manager.connect(websocket)
    try:
        while True:
            data = await websocket.receive_text()
            message = WsMessage.model_validate_json(data)
            if message.method == Methods.SUBSCRIBE:
                await handle_subscribe(websocket, manager, message)

            elif message.method == Methods.UNSUBSCRIBE:
                await handle_unsubscribe(websocket, manager, message)

            elif message.method == Methods.ERROR:
                logger.error(f"WebSocket Error message received: {message.data}")

            else:
                logger.warning(
                    f"Unknown WebSocket message type {message.method} received: "
                    f"{message.data}"
                )
                await websocket.send_text(
                    WsMessage(
                        method=Methods.ERROR,
                        success=False,
                        error="Message type is not processed by the server",
                    ).model_dump_json()
                )

    except WebSocketDisconnect:
        manager.disconnect(websocket)
        logger.debug("WebSocket client disconnected")


class WebsocketServer(AppProcess):
    def run(self):
        uvicorn.run(
            app,
            host=Config().websocket_server_host,
            port=Config().websocket_server_port,
        )<|MERGE_RESOLUTION|>--- conflicted
+++ resolved
@@ -17,23 +17,19 @@
 logger = logging.getLogger(__name__)
 settings = Settings()
 
-<<<<<<< HEAD
-app = FastAPI()
-event_queue = RedisEventQueue()
-=======
 
 @asynccontextmanager
 async def lifespan(app: FastAPI):
-    await event_queue.connect()
+    event_queue.connect()
     manager = get_connection_manager()
-    asyncio.create_task(event_broadcaster(manager))
+    fut = asyncio.create_task(event_broadcaster(manager))
+    fut.add_done_callback(lambda _: logger.info("Event broadcaster stopped"))
     yield
-    await event_queue.close()
+    event_queue.close()
 
 
 app = FastAPI(lifespan=lifespan)
-event_queue = AsyncRedisEventQueue()
->>>>>>> 78fe5781
+event_queue = RedisEventQueue()
 _connection_manager = None
 
 logger.info(f"CORS allow origins: {settings.config.backend_cors_allow_origins}")
@@ -53,22 +49,6 @@
     return _connection_manager
 
 
-<<<<<<< HEAD
-@app.on_event("startup")
-async def startup_event():
-    event_queue.connect()
-    manager = get_connection_manager()
-    fut = asyncio.create_task(event_broadcaster(manager))
-    fut.add_done_callback(lambda _: logger.info("Event broadcaster stopped"))
-
-
-@app.on_event("shutdown")
-async def shutdown_event():
-    event_queue.close()
-
-
-=======
->>>>>>> 78fe5781
 async def event_broadcaster(manager: ConnectionManager):
     while True:
         event = event_queue.get()
