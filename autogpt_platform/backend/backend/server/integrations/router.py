import logging
from typing import Annotated, Literal

from fastapi import APIRouter, Body, Depends, HTTPException, Path, Query, Request
from pydantic import BaseModel, Field, SecretStr

from backend.data.model import (
    APIKeyCredentials,
    Credentials,
    CredentialsType,
    OAuth2Credentials,
)
<<<<<<< HEAD
=======
from fastapi import APIRouter, Body, Depends, HTTPException, Path, Query, Request
from pydantic import BaseModel, Field, SecretStr

from backend.data.graph import set_node_webhook
from backend.data.integrations import (
    WebhookEvent,
    get_all_webhooks,
    get_webhook,
    listen_for_webhook_event,
    publish_webhook_event,
)
from backend.executor.manager import ExecutionManager
>>>>>>> 86fbbae6
from backend.integrations.creds_manager import IntegrationCredentialsManager
from backend.integrations.oauth import HANDLERS_BY_NAME, BaseOAuthHandler
from backend.integrations.webhooks import WEBHOOK_MANAGERS_BY_NAME
from backend.util.exceptions import NeedConfirmation
from backend.util.service import get_service_client
from backend.util.settings import Settings

from ..utils import get_user_id

logger = logging.getLogger(__name__)
settings = Settings()
router = APIRouter()

creds_manager = IntegrationCredentialsManager()


class LoginResponse(BaseModel):
    login_url: str
    state_token: str


@router.get("/{provider}/login")
def login(
    provider: Annotated[str, Path(title="The provider to initiate an OAuth flow for")],
    user_id: Annotated[str, Depends(get_user_id)],
    request: Request,
    scopes: Annotated[
        str, Query(title="Comma-separated list of authorization scopes")
    ] = "",
) -> LoginResponse:
    handler = _get_provider_oauth_handler(request, provider)

    requested_scopes = scopes.split(",") if scopes else []

    # Generate and store a secure random state token along with the scopes
    state_token = creds_manager.store.store_state_token(
        user_id, provider, requested_scopes
    )

    login_url = handler.get_login_url(requested_scopes, state_token)

    return LoginResponse(login_url=login_url, state_token=state_token)


class CredentialsMetaResponse(BaseModel):
    id: str
    provider: str
    type: CredentialsType
    title: str | None
    scopes: list[str] | None
    username: str | None


@router.post("/{provider}/callback")
def callback(
    provider: Annotated[str, Path(title="The target provider for this OAuth exchange")],
    code: Annotated[str, Body(title="Authorization code acquired by user login")],
    state_token: Annotated[str, Body(title="Anti-CSRF nonce")],
    user_id: Annotated[str, Depends(get_user_id)],
    request: Request,
) -> CredentialsMetaResponse:
    logger.debug(f"Received OAuth callback for provider: {provider}")
    handler = _get_provider_oauth_handler(request, provider)

    # Verify the state token
    if not creds_manager.store.verify_state_token(user_id, state_token, provider):
        logger.warning(f"Invalid or expired state token for user {user_id}")
        raise HTTPException(status_code=400, detail="Invalid or expired state token")

    try:
        scopes = creds_manager.store.get_any_valid_scopes_from_state_token(
            user_id, state_token, provider
        )
        logger.debug(f"Retrieved scopes from state token: {scopes}")

        scopes = handler.handle_default_scopes(scopes)

        credentials = handler.exchange_code_for_tokens(code, scopes)
        logger.debug(f"Received credentials with final scopes: {credentials.scopes}")

        # Check if the granted scopes are sufficient for the requested scopes
        if not set(scopes).issubset(set(credentials.scopes)):
            # For now, we'll just log the warning and continue
            logger.warning(
                f"Granted scopes {credentials.scopes} for {provider}do not include all requested scopes {scopes}"
            )

    except Exception as e:
        logger.error(f"Code->Token exchange failed for provider {provider}: {e}")
        raise HTTPException(
            status_code=400, detail=f"Failed to exchange code for tokens: {str(e)}"
        )

    # TODO: Allow specifying `title` to set on `credentials`
    creds_manager.create(user_id, credentials)

    logger.debug(
        f"Successfully processed OAuth callback for user {user_id} and provider {provider}"
    )
    return CredentialsMetaResponse(
        id=credentials.id,
        provider=credentials.provider,
        type=credentials.type,
        title=credentials.title,
        scopes=credentials.scopes,
        username=credentials.username,
    )


@router.get("/credentials")
def list_credentials(
    user_id: Annotated[str, Depends(get_user_id)],
) -> list[CredentialsMetaResponse]:
    credentials = creds_manager.store.get_all_creds(user_id)
    return [
        CredentialsMetaResponse(
            id=cred.id,
            provider=cred.provider,
            type=cred.type,
            title=cred.title,
            scopes=cred.scopes if isinstance(cred, OAuth2Credentials) else None,
            username=cred.username if isinstance(cred, OAuth2Credentials) else None,
        )
        for cred in credentials
    ]


@router.get("/{provider}/credentials")
def list_credentials_by_provider(
    provider: Annotated[str, Path(title="The provider to list credentials for")],
    user_id: Annotated[str, Depends(get_user_id)],
) -> list[CredentialsMetaResponse]:
    credentials = creds_manager.store.get_creds_by_provider(user_id, provider)
    return [
        CredentialsMetaResponse(
            id=cred.id,
            provider=cred.provider,
            type=cred.type,
            title=cred.title,
            scopes=cred.scopes if isinstance(cred, OAuth2Credentials) else None,
            username=cred.username if isinstance(cred, OAuth2Credentials) else None,
        )
        for cred in credentials
    ]


@router.get("/{provider}/credentials/{cred_id}")
def get_credential(
    provider: Annotated[str, Path(title="The provider to retrieve credentials for")],
    cred_id: Annotated[str, Path(title="The ID of the credentials to retrieve")],
    user_id: Annotated[str, Depends(get_user_id)],
) -> Credentials:
    credential = creds_manager.get(user_id, cred_id)
    if not credential:
        raise HTTPException(status_code=404, detail="Credentials not found")
    if credential.provider != provider:
        raise HTTPException(
            status_code=404, detail="Credentials do not match the specified provider"
        )
    return credential


@router.post("/{provider}/credentials", status_code=201)
def create_api_key_credentials(
    user_id: Annotated[str, Depends(get_user_id)],
    provider: Annotated[str, Path(title="The provider to create credentials for")],
    api_key: Annotated[str, Body(title="The API key to store")],
    title: Annotated[str, Body(title="Optional title for the credentials")],
    expires_at: Annotated[
        int | None, Body(title="Unix timestamp when the key expires")
    ] = None,
) -> APIKeyCredentials:
    new_credentials = APIKeyCredentials(
        provider=provider,
        api_key=SecretStr(api_key),
        title=title,
        expires_at=expires_at,
    )

    try:
        creds_manager.create(user_id, new_credentials)
    except Exception as e:
        raise HTTPException(
            status_code=500, detail=f"Failed to store credentials: {str(e)}"
        )
    return new_credentials


class CredentialsDeletionResponse(BaseModel):
    deleted: Literal[True] = True
    revoked: bool | None = Field(
        description="Indicates whether the credentials were also revoked by their "
        "provider. `None`/`null` if not applicable, e.g. when deleting "
        "non-revocable credentials such as API keys."
    )


class CredentialsDeletionNeedsConfirmationResponse(BaseModel):
    deleted: Literal[False] = False
    need_confirmation: Literal[True] = True
    message: str


@router.delete("/{provider}/credentials/{cred_id}")
async def delete_credentials(
    request: Request,
    provider: Annotated[str, Path(title="The provider to delete credentials for")],
    cred_id: Annotated[str, Path(title="The ID of the credentials to delete")],
    user_id: Annotated[str, Depends(get_user_id)],
    force: Annotated[
        bool, Query(title="Whether to proceed if any linked webhooks are still in use")
    ] = False,
) -> CredentialsDeletionResponse | CredentialsDeletionNeedsConfirmationResponse:
    creds = creds_manager.store.get_creds_by_id(user_id, cred_id)
    if not creds:
        raise HTTPException(status_code=404, detail="Credentials not found")
    if creds.provider != provider:
        raise HTTPException(
            status_code=404, detail="Credentials do not match the specified provider"
        )

    try:
        await remove_all_webhooks_for_credentials(creds, force)
    except NeedConfirmation as e:
        return CredentialsDeletionNeedsConfirmationResponse(message=str(e))

    creds_manager.delete(user_id, cred_id)

    tokens_revoked = None
    if isinstance(creds, OAuth2Credentials):
        handler = _get_provider_oauth_handler(request, provider)
        tokens_revoked = handler.revoke_tokens(creds)

    return CredentialsDeletionResponse(revoked=tokens_revoked)


# ------------------------- WEBHOOK STUFF -------------------------- #


# ⚠️ Note
# No user auth check because this endpoint is for webhook ingress and relies on
# validation by the provider-specific `WebhooksManager`.
@router.post("/{provider}/webhooks/{webhook_id}/ingress")
async def webhook_ingress_generic(
    request: Request,
    provider: Annotated[str, Path(title="Provider where the webhook was registered")],
    webhook_id: Annotated[str, Path(title="Our ID for the webhook")],
):
    logger.debug(f"Received {provider} webhook ingress for ID {webhook_id}")
    webhook_manager = WEBHOOK_MANAGERS_BY_NAME[provider]()
    webhook = await get_webhook(webhook_id)
    logger.debug(f"Webhook #{webhook_id}: {webhook}")
    payload, event_type = await webhook_manager.validate_payload(webhook, request)
    logger.debug(f"Validated {provider} {event_type} event with payload {payload}")

    webhook_event = WebhookEvent(
        provider=provider,
        webhook_id=webhook_id,
        event_type=event_type,
        payload=payload,
    )
    await publish_webhook_event(webhook_event)
    logger.debug(f"Webhook event published: {webhook_event}")

    if not webhook.attached_nodes:
        return

    executor = get_service_client(ExecutionManager)
    for node in webhook.attached_nodes:
        logger.debug(f"Webhook-attached node: {node}")
        if not node.is_triggered_by_event_type(event_type):
            logger.debug(f"Node #{node.id} doesn't trigger on event {event_type}")
            continue
        logger.debug(f"Executing graph #{node.graph_id} node #{node.id}")
        executor.add_execution(
            node.graph_id,
            data={f"webhook_{webhook_id}_payload": payload},
            user_id=webhook.user_id,
        )


@router.post("/{provider}/webhooks/{webhook_id}/ping")
async def webhook_ping(
    provider: Annotated[str, Path(title="Provider where the webhook was registered")],
    webhook_id: Annotated[str, Path(title="Our ID for the webhook")],
    user_id: Annotated[str, Depends(get_user_id)],  # require auth
):
    webhook_manager = WEBHOOK_MANAGERS_BY_NAME[provider]()
    webhook = await get_webhook(webhook_id)

    await webhook_manager.trigger_ping(webhook)
    if not await listen_for_webhook_event(webhook_id, event_type="ping"):
        raise HTTPException(status_code=500, detail="Webhook ping event not received")


# --------------------------- UTILITIES ---------------------------- #


async def remove_all_webhooks_for_credentials(
    credentials: Credentials, force: bool = False
) -> None:
    """
    Remove and deregister all webhooks that were registered using the given credentials.

    Params:
        credentials: The credentials for which to remove the associated webhooks.
        force: Whether to proceed if any of the webhooks are still in use.

    Raises:
        NeedConfirmation: If any of the webhooks are still in use and `force` is `False`
    """
    webhooks = await get_all_webhooks(credentials.id)
    if any(w.attached_nodes for w in webhooks) and not force:
        raise NeedConfirmation(
            "Some webhooks linked to these credentials are still in use by an agent"
        )
    for webhook in webhooks:
        # Unlink all nodes
        for node in webhook.attached_nodes or []:
            await set_node_webhook(node.id, None)

        # Prune the webhook
        webhook_manager = WEBHOOK_MANAGERS_BY_NAME[credentials.provider]()
        success = await webhook_manager.prune_webhook_if_dangling(
            webhook.id, credentials
        )
        if not success:
            logger.warning(f"Webhook #{webhook.id} failed to prune")


def _get_provider_oauth_handler(req: Request, provider_name: str) -> BaseOAuthHandler:
    if provider_name not in HANDLERS_BY_NAME:
        raise HTTPException(
            status_code=404, detail=f"Unknown provider '{provider_name}'"
        )

    client_id = getattr(settings.secrets, f"{provider_name}_client_id")
    client_secret = getattr(settings.secrets, f"{provider_name}_client_secret")
    if not (client_id and client_secret):
        raise HTTPException(
            status_code=501,
            detail=f"Integration with provider '{provider_name}' is not configured",
        )

    handler_class = HANDLERS_BY_NAME[provider_name]
    frontend_base_url = (
        settings.config.frontend_base_url
        or settings.config.platform_base_url
        or str(req.base_url)
    )
    return handler_class(
        client_id=client_id,
        client_secret=client_secret,
        redirect_uri=f"{frontend_base_url}/auth/integrations/oauth_callback",
    )<|MERGE_RESOLUTION|>--- conflicted
+++ resolved
@@ -10,8 +10,6 @@
     CredentialsType,
     OAuth2Credentials,
 )
-<<<<<<< HEAD
-=======
 from fastapi import APIRouter, Body, Depends, HTTPException, Path, Query, Request
 from pydantic import BaseModel, Field, SecretStr
 
@@ -24,7 +22,6 @@
     publish_webhook_event,
 )
 from backend.executor.manager import ExecutionManager
->>>>>>> 86fbbae6
 from backend.integrations.creds_manager import IntegrationCredentialsManager
 from backend.integrations.oauth import HANDLERS_BY_NAME, BaseOAuthHandler
 from backend.integrations.webhooks import WEBHOOK_MANAGERS_BY_NAME
