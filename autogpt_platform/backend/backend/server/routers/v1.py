--- conflicted
+++ resolved
@@ -130,13 +130,8 @@
 async def get_graphs(
     user_id: Annotated[str, Depends(get_user_id)],
     with_runs: bool = False,
-<<<<<<< HEAD
-) -> Sequence[graph_db.GraphMeta]:
-    return await graph_db.get_graphs_meta(
-=======
-) -> list[graph_db.Graph]:
+) -> Sequence[graph_db.Graph]:
     return await graph_db.get_graphs(
->>>>>>> 0b5b95ef
         include_executions=with_runs, filter_by="active", user_id=user_id
     )
 
@@ -382,25 +377,6 @@
 
 
 @v1_router.get(
-<<<<<<< HEAD
-    path="/graphs/{graph_id}/input_schema",
-    tags=["graphs"],
-    dependencies=[Depends(auth_middleware)],
-)
-async def get_graph_input_schema(
-    graph_id: str,
-    user_id: Annotated[str, Depends(get_user_id)],
-) -> Sequence[graph_db.InputSchemaItem]:
-    try:
-        graph = await graph_db.get_graph(graph_id, user_id=user_id)
-        return graph.get_input_schema() if graph else []
-    except Exception:
-        raise HTTPException(status_code=404, detail=f"Graph #{graph_id} not found.")
-
-
-@v1_router.get(
-=======
->>>>>>> 0b5b95ef
     path="/graphs/{graph_id}/executions",
     tags=["graphs"],
     dependencies=[Depends(auth_middleware)],
@@ -468,13 +444,8 @@
 )
 async def get_templates(
     user_id: Annotated[str, Depends(get_user_id)]
-<<<<<<< HEAD
-) -> Sequence[graph_db.GraphMeta]:
-    return await graph_db.get_graphs_meta(filter_by="template", user_id=user_id)
-=======
-) -> list[graph_db.Graph]:
+) -> Sequence[graph_db.Graph]:
     return await graph_db.get_graphs(filter_by="template", user_id=user_id)
->>>>>>> 0b5b95ef
 
 
 @v1_router.get(
