--- conflicted
+++ resolved
@@ -136,10 +136,7 @@
     user_id: Annotated[str, Depends(get_user_id)],
 ) -> dict[str, int]:
     # Credits can go negative, so ensure it's at least 0 for user to see.
-<<<<<<< HEAD
     return {"credits": max(await _user_credit_model.get_balance(user_id), 0)}
-=======
-    return {"credits": max(await _user_credit_model.get_credits(user_id), 0)}
 
 
 @v1_router.post(
@@ -187,7 +184,6 @@
         )
 
     return Response(status_code=200)
->>>>>>> 1583fdaf
 
 
 ########################################################
