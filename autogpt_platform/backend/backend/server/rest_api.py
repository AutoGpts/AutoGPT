--- conflicted
+++ resolved
@@ -1,321 +1,11 @@
-<<<<<<< HEAD
-import asyncio
-import inspect
+import contextlib
 import logging
-from collections import defaultdict
-from contextlib import asynccontextmanager
-from functools import wraps
-from typing import TYPE_CHECKING, Annotated, Any, Dict
-=======
-import contextlib
 import typing
->>>>>>> 594aa996
 
 import fastapi
 import fastapi.middleware.cors
 import fastapi.responses
 import uvicorn
-<<<<<<< HEAD
-from autogpt_libs.auth.middleware import auth_middleware
-from autogpt_libs.utils.cache import thread_cached
-from fastapi import APIRouter, Body, Depends, FastAPI, HTTPException, Request
-from fastapi.responses import JSONResponse
-from starlette.middleware.cors import CORSMiddleware
-from typing_extensions import TypedDict
-
-from backend.data import block, db
-from backend.data import execution as execution_db
-from backend.data import graph as graph_db
-from backend.data.block import BlockInput, CompletedBlockOutput
-from backend.data.credit import get_block_costs, get_user_credit_model
-from backend.data.user import get_or_create_user
-from backend.executor import ExecutionManager, ExecutionScheduler
-from backend.integrations.creds_manager import IntegrationCredentialsManager
-from backend.integrations.webhooks.graph_lifecycle_hooks import (
-    on_graph_activate,
-    on_graph_deactivate,
-)
-from backend.server.model import CreateGraph, SetGraphActiveVersion
-from backend.util.service import AppService, get_service_client
-from backend.util.settings import AppEnvironment, Config, Settings
-
-from .utils import get_user_id
-
-if TYPE_CHECKING:
-    from autogpt_libs.supabase_integration_credentials_store.types import Credentials
-
-settings = Settings()
-logger = logging.getLogger(__name__)
-
-
-class AgentServer(AppService):
-    _test_dependency_overrides = {}
-    _user_credit_model = get_user_credit_model()
-
-    def __init__(self):
-        super().__init__()
-        self.use_redis = True
-
-    @classmethod
-    def get_port(cls) -> int:
-        return Config().agent_server_port
-
-    @asynccontextmanager
-    async def lifespan(self, _: FastAPI):
-        await db.connect()
-        await block.initialize_blocks()
-        yield
-        await db.disconnect()
-
-    def run_service(self):
-        docs_url = "/docs" if settings.config.app_env == AppEnvironment.LOCAL else None
-        app = FastAPI(
-            title="AutoGPT Agent Server",
-            description=(
-                "This server is used to execute agents that are created by the "
-                "AutoGPT system."
-            ),
-            summary="AutoGPT Agent Server",
-            version="0.1",
-            lifespan=self.lifespan,
-            docs_url=docs_url,
-        )
-
-        if self._test_dependency_overrides:
-            app.dependency_overrides.update(self._test_dependency_overrides)
-
-        logger.debug(
-            f"FastAPI CORS allow origins: {Config().backend_cors_allow_origins}"
-        )
-
-        health_router = APIRouter()
-        health_router.add_api_route(
-            path="/health",
-            endpoint=self.health,
-            methods=["GET"],
-            tags=["health"],
-        )
-
-        # Define the API routes
-        api_router = APIRouter(prefix="/api")
-
-        # Import & Attach sub-routers
-        import backend.server.integrations.router
-        import backend.server.routers.analytics
-
-        self.integration_creds_manager = IntegrationCredentialsManager()
-
-        api_router.include_router(
-            backend.server.integrations.router.router,
-            prefix="/integrations",
-            tags=["integrations"],
-        )
-
-        api_router.include_router(
-            backend.server.routers.analytics.router,
-            prefix="/analytics",
-            tags=["analytics"],
-            dependencies=[Depends(auth_middleware)],
-        )
-
-        api_router.add_api_route(
-            path="/auth/user",
-            endpoint=self.get_or_create_user_route,
-            methods=["POST"],
-            tags=["auth"],
-            dependencies=[Depends(auth_middleware)],
-        )
-
-        api_router.add_api_route(
-            path="/blocks",
-            endpoint=self.get_graph_blocks,
-            methods=["GET"],
-            tags=["blocks"],
-            dependencies=[Depends(auth_middleware)],
-        )
-        api_router.add_api_route(
-            path="/blocks/{block_id}/execute",
-            endpoint=self.execute_graph_block,
-            methods=["POST"],
-            tags=["blocks"],
-            dependencies=[Depends(auth_middleware)],
-        )
-        api_router.add_api_route(
-            path="/graphs",
-            endpoint=self.get_graphs,
-            methods=["GET"],
-            tags=["graphs"],
-            dependencies=[Depends(auth_middleware)],
-        )
-        api_router.add_api_route(
-            path="/templates",
-            endpoint=self.get_templates,
-            methods=["GET"],
-            tags=["templates", "graphs"],
-            dependencies=[Depends(auth_middleware)],
-        )
-        api_router.add_api_route(
-            path="/graphs",
-            endpoint=self.create_new_graph,
-            methods=["POST"],
-            tags=["graphs"],
-            dependencies=[Depends(auth_middleware)],
-        )
-        api_router.add_api_route(
-            path="/templates",
-            endpoint=self.create_new_template,
-            methods=["POST"],
-            tags=["templates", "graphs"],
-            dependencies=[Depends(auth_middleware)],
-        )
-        api_router.add_api_route(
-            path="/graphs/{graph_id}",
-            endpoint=self.get_graph,
-            methods=["GET"],
-            tags=["graphs"],
-            dependencies=[Depends(auth_middleware)],
-        )
-        api_router.add_api_route(
-            path="/templates/{graph_id}",
-            endpoint=self.get_template,
-            methods=["GET"],
-            tags=["templates", "graphs"],
-            dependencies=[Depends(auth_middleware)],
-        )
-        api_router.add_api_route(
-            path="/graphs/{graph_id}",
-            endpoint=self.update_graph,
-            methods=["PUT"],
-            tags=["graphs"],
-            dependencies=[Depends(auth_middleware)],
-        )
-        api_router.add_api_route(
-            path="/templates/{graph_id}",
-            endpoint=self.update_graph,
-            methods=["PUT"],
-            tags=["templates", "graphs"],
-            dependencies=[Depends(auth_middleware)],
-        )
-        api_router.add_api_route(
-            path="/graphs/{graph_id}",
-            endpoint=self.delete_graph,
-            methods=["DELETE"],
-            tags=["graphs"],
-            dependencies=[Depends(auth_middleware)],
-        )
-        api_router.add_api_route(
-            path="/graphs/{graph_id}/versions",
-            endpoint=self.get_graph_all_versions,
-            methods=["GET"],
-            tags=["graphs"],
-            dependencies=[Depends(auth_middleware)],
-        )
-        api_router.add_api_route(
-            path="/templates/{graph_id}/versions",
-            endpoint=self.get_graph_all_versions,
-            methods=["GET"],
-            tags=["templates", "graphs"],
-            dependencies=[Depends(auth_middleware)],
-        )
-        api_router.add_api_route(
-            path="/graphs/{graph_id}/versions/{version}",
-            endpoint=self.get_graph,
-            methods=["GET"],
-            tags=["graphs"],
-            dependencies=[Depends(auth_middleware)],
-        )
-        api_router.add_api_route(
-            path="/graphs/{graph_id}/versions/active",
-            endpoint=self.set_graph_active_version,
-            methods=["PUT"],
-            tags=["graphs"],
-            dependencies=[Depends(auth_middleware)],
-        )
-        api_router.add_api_route(
-            path="/graphs/{graph_id}/input_schema",
-            endpoint=self.get_graph_input_schema,
-            methods=["GET"],
-            tags=["graphs"],
-            dependencies=[Depends(auth_middleware)],
-        )
-        api_router.add_api_route(
-            path="/graphs/{graph_id}/execute",
-            endpoint=self.execute_graph,
-            methods=["POST"],
-            tags=["graphs"],
-            dependencies=[Depends(auth_middleware)],
-        )
-        api_router.add_api_route(
-            path="/graphs/{graph_id}/executions",
-            endpoint=self.list_graph_runs,
-            methods=["GET"],
-            tags=["graphs"],
-            dependencies=[Depends(auth_middleware)],
-        )
-        api_router.add_api_route(
-            path="/graphs/{graph_id}/executions/{graph_exec_id}",
-            endpoint=self.get_graph_run_node_execution_results,
-            methods=["GET"],
-            tags=["graphs"],
-            dependencies=[Depends(auth_middleware)],
-        )
-        api_router.add_api_route(
-            path="/graphs/{graph_id}/executions/{graph_exec_id}/stop",
-            endpoint=self.stop_graph_run,
-            methods=["POST"],
-            tags=["graphs"],
-            dependencies=[Depends(auth_middleware)],
-        )
-        api_router.add_api_route(
-            path="/graphs/{graph_id}/schedules",
-            endpoint=self.create_schedule,
-            methods=["POST"],
-            tags=["graphs"],
-            dependencies=[Depends(auth_middleware)],
-        )
-        api_router.add_api_route(
-            path="/graphs/{graph_id}/schedules",
-            endpoint=self.get_execution_schedules,
-            methods=["GET"],
-            tags=["graphs"],
-            dependencies=[Depends(auth_middleware)],
-        )
-        api_router.add_api_route(
-            path="/graphs/schedules/{schedule_id}",
-            endpoint=self.update_schedule,
-            methods=["PUT"],
-            tags=["graphs"],
-            dependencies=[Depends(auth_middleware)],
-        )
-        api_router.add_api_route(
-            path="/credits",
-            endpoint=self.get_user_credits,
-            methods=["GET"],
-            dependencies=[Depends(auth_middleware)],
-        )
-
-        api_router.add_api_route(
-            path="/settings",
-            endpoint=self.update_configuration,
-            methods=["POST"],
-            tags=["settings"],
-            dependencies=[Depends(auth_middleware)],
-        )
-
-        app.add_exception_handler(ValueError, self.handle_internal_http_error(400))
-        app.add_exception_handler(500, self.handle_internal_http_error(500))
-        app.include_router(api_router)
-        app.include_router(health_router)
-
-        app = CORSMiddleware(
-            app=app,
-            allow_origins=Config().backend_cors_allow_origins,
-            allow_credentials=True,
-            allow_methods=["*"],  # Allows all methods
-            allow_headers=["*"],  # Allows all headers
-        )
-
-=======
 
 import backend.data.block
 import backend.data.db
@@ -325,6 +15,7 @@
 import backend.util.settings
 
 settings = backend.util.settings.Settings()
+logger = logging.getLogger(__name__)
 
 
 @contextlib.asynccontextmanager
@@ -369,305 +60,33 @@
     return {"status": "healthy"}
 
 
-@app.exception_handler(Exception)
-def handle_internal_http_error(request: fastapi.Request, exc: Exception):
-    return fastapi.responses.JSONResponse(
-        content={
-            "message": f"{request.method} {request.url.path} failed",
-            "error": str(exc),
-        },
-        status_code=500,
-    )
+def handle_internal_http_error(status_code: int = 500, log_error: bool = True):
+    def handler(request: fastapi.Request, exc: Exception):
+        if log_error:
+            logger.exception(f"{request.method} {request.url.path} failed: {exc}")
+        return fastapi.responses.JSONResponse(
+            content={
+                "message": f"{request.method} {request.url.path} failed",
+                "error": str(exc),
+            },
+            status_code=status_code,
+        )
+
+    return handler
+
+
+app.add_exception_handler(ValueError, handle_internal_http_error(400))
+app.add_exception_handler(Exception, handle_internal_http_error(500))
 
 
 class AgentServer(backend.util.service.AppProcess):
     def run(self):
->>>>>>> 594aa996
         uvicorn.run(
             app,
             host=backend.util.settings.Config().agent_api_host,
             port=backend.util.settings.Config().agent_api_port,
         )
 
-<<<<<<< HEAD
-    def set_test_dependency_overrides(self, overrides: dict):
-        self._test_dependency_overrides = overrides
-
-    def _apply_overrides_to_methods(self):
-        for attr_name in dir(self):
-            attr = getattr(self, attr_name)
-            if callable(attr) and hasattr(attr, "__annotations__"):
-                setattr(self, attr_name, self._override_method(attr))
-
-    # TODO: fix this with some proper refactoring of the server
-    def _override_method(self, method):
-        @wraps(method)
-        async def wrapper(*args, **kwargs):
-            sig = inspect.signature(method)
-            for param_name, param in sig.parameters.items():
-                if param.annotation is inspect.Parameter.empty:
-                    continue
-                if isinstance(param.annotation, Depends) or (  # type: ignore
-                    isinstance(param.annotation, type) and issubclass(param.annotation, Depends)  # type: ignore
-                ):
-                    dependency = param.annotation.dependency if isinstance(param.annotation, Depends) else param.annotation  # type: ignore
-                    if dependency in self._test_dependency_overrides:
-                        kwargs[param_name] = self._test_dependency_overrides[
-                            dependency
-                        ]()
-            return await method(*args, **kwargs)
-
-        return wrapper
-
-    @property
-    @thread_cached
-    def execution_manager_client(self) -> ExecutionManager:
-        return get_service_client(ExecutionManager)
-
-    @property
-    @thread_cached
-    def execution_scheduler_client(self) -> ExecutionScheduler:
-        return get_service_client(ExecutionScheduler)
-
-    @classmethod
-    def handle_internal_http_error(cls, status_code: int = 500, log_error: bool = True):
-        def handler(request: Request, exc: Exception):
-            if log_error:
-                logger.exception(f"{request.method} {request.url.path} failed: {exc}")
-            return JSONResponse(
-                content={
-                    "message": f"{request.method} {request.url.path} failed",
-                    "detail": str(exc),
-                },
-                status_code=status_code,
-            )
-
-        return handler
-
-    @classmethod
-    async def get_or_create_user_route(cls, user_data: dict = Depends(auth_middleware)):
-        user = await get_or_create_user(user_data)
-        return user.model_dump()
-
-    @classmethod
-    def get_graph_blocks(cls) -> list[dict[Any, Any]]:
-        blocks = [cls() for cls in block.get_blocks().values()]
-        costs = get_block_costs()
-        return [{**b.to_dict(), "costs": costs.get(b.id, [])} for b in blocks]
-
-    @classmethod
-    def execute_graph_block(
-        cls, block_id: str, data: BlockInput
-    ) -> CompletedBlockOutput:
-        obj = block.get_block(block_id)
-        if not obj:
-            raise HTTPException(status_code=404, detail=f"Block #{block_id} not found.")
-
-        output = defaultdict(list)
-        for name, data in obj.execute(data):
-            output[name].append(data)
-        return output
-
-    @classmethod
-    async def get_graphs(
-        cls,
-        user_id: Annotated[str, Depends(get_user_id)],
-        with_runs: bool = False,
-    ) -> list[graph_db.GraphMetaModel]:
-        return await graph_db.get_graphs_meta(
-            include_executions=with_runs, filter_by="active", user_id=user_id
-        )
-
-    @classmethod
-    async def get_templates(
-        cls, user_id: Annotated[str, Depends(get_user_id)]
-    ) -> list[graph_db.GraphMetaModel]:
-        return await graph_db.get_graphs_meta(filter_by="template", user_id=user_id)
-
-    @classmethod
-    async def get_graph(
-        cls,
-        graph_id: str,
-        user_id: Annotated[str, Depends(get_user_id)],
-        version: int | None = None,
-        hide_credentials: bool = False,
-    ) -> graph_db.GraphModel:
-        graph = await graph_db.get_graph(
-            graph_id, version, user_id=user_id, hide_credentials=hide_credentials
-        )
-        if not graph:
-            raise HTTPException(status_code=404, detail=f"Graph #{graph_id} not found.")
-        return graph
-
-    @classmethod
-    async def get_template(
-        cls, graph_id: str, version: int | None = None
-    ) -> graph_db.GraphModel:
-        graph = await graph_db.get_graph(graph_id, version, template=True)
-        if not graph:
-            raise HTTPException(
-                status_code=404, detail=f"Template #{graph_id} not found."
-            )
-        return graph
-
-    @classmethod
-    async def get_graph_all_versions(
-        cls, graph_id: str, user_id: Annotated[str, Depends(get_user_id)]
-    ) -> list[graph_db.GraphModel]:
-        graphs = await graph_db.get_graph_all_versions(graph_id, user_id=user_id)
-        if not graphs:
-            raise HTTPException(status_code=404, detail=f"Graph #{graph_id} not found.")
-        return graphs
-
-    async def create_new_graph(
-        self, create_graph: CreateGraph, user_id: Annotated[str, Depends(get_user_id)]
-    ) -> graph_db.GraphModel:
-        return await self.create_graph(create_graph, is_template=False, user_id=user_id)
-
-    async def create_new_template(
-        self, create_graph: CreateGraph, user_id: Annotated[str, Depends(get_user_id)]
-    ) -> graph_db.GraphModel:
-        return await self.create_graph(create_graph, is_template=True, user_id=user_id)
-
-    class DeleteGraphResponse(TypedDict):
-        version_counts: int
-
-    @classmethod
-    async def delete_graph(
-        cls, graph_id: str, user_id: Annotated[str, Depends(get_user_id)]
-    ) -> DeleteGraphResponse:
-        return {
-            "version_counts": await graph_db.delete_graph(graph_id, user_id=user_id)
-        }
-
-    async def create_graph(
-        self,
-        create_graph: CreateGraph,
-        is_template: bool,
-        # user_id doesn't have to be annotated like on other endpoints,
-        # because create_graph isn't used directly as an endpoint
-        user_id: str,
-    ) -> graph_db.GraphModel:
-        if create_graph.graph:
-            graph = graph_db.make_graph_model(create_graph.graph, user_id)
-        elif create_graph.template_id:
-            # Create a new graph from a template
-            graph = await graph_db.get_graph(
-                create_graph.template_id,
-                create_graph.template_version,
-                template=True,
-                user_id=user_id,
-            )
-            if not graph:
-                raise HTTPException(
-                    400, detail=f"Template #{create_graph.template_id} not found"
-                )
-            graph.version = 1
-        else:
-            raise HTTPException(
-                status_code=400, detail="Either graph or template_id must be provided."
-            )
-
-        graph.is_template = is_template
-        graph.is_active = not is_template
-        graph.reassign_ids(reassign_graph_id=True)
-
-        graph = await graph_db.create_graph(graph, user_id=user_id)
-        graph = await on_graph_activate(
-            graph,
-            get_credentials=lambda id: self.integration_creds_manager.get(user_id, id),
-        )
-        return graph
-
-    async def update_graph(
-        self,
-        graph_id: str,
-        graph: graph_db.Graph,
-        user_id: Annotated[str, Depends(get_user_id)],
-    ) -> graph_db.GraphModel:
-        # Sanity check
-        if graph.id and graph.id != graph_id:
-            raise HTTPException(400, detail="Graph ID does not match ID in URI")
-
-        # Determine new version
-        existing_versions = await graph_db.get_graph_all_versions(
-            graph_id, user_id=user_id
-        )
-        if not existing_versions:
-            raise HTTPException(404, detail=f"Graph #{graph_id} not found")
-        latest_version_number = max(g.version for g in existing_versions)
-        graph.version = latest_version_number + 1
-
-        latest_version_graph = next(
-            v for v in existing_versions if v.version == latest_version_number
-        )
-        current_active_version = next(
-            (v for v in existing_versions if v.is_active), None
-        )
-        if latest_version_graph.is_template != graph.is_template:
-            raise HTTPException(
-                400, detail="Changing is_template on an existing graph is forbidden"
-            )
-        graph.is_active = not graph.is_template
-        graph = graph_db.make_graph_model(graph, user_id)
-        graph.reassign_ids()
-
-        new_graph_version = await graph_db.create_graph(graph, user_id=user_id)
-
-        if new_graph_version.is_active:
-
-            def get_credentials(credentials_id: str) -> "Credentials | None":
-                return self.integration_creds_manager.get(user_id, credentials_id)
-
-            # Handle activation of the new graph first to ensure continuity
-            new_graph_version = await on_graph_activate(
-                new_graph_version,
-                get_credentials=get_credentials,
-            )
-            # Ensure new version is the only active version
-            await graph_db.set_graph_active_version(
-                graph_id=graph_id, version=new_graph_version.version, user_id=user_id
-            )
-            if current_active_version:
-                # Handle deactivation of the previously active version
-                await on_graph_deactivate(
-                    current_active_version,
-                    get_credentials=get_credentials,
-                )
-
-        return new_graph_version
-
-    async def set_graph_active_version(
-        self,
-        graph_id: str,
-        request_body: SetGraphActiveVersion,
-        user_id: Annotated[str, Depends(get_user_id)],
-    ):
-        new_active_version = request_body.active_graph_version
-        new_active_graph = await graph_db.get_graph(
-            graph_id, new_active_version, user_id=user_id
-        )
-        if not new_active_graph:
-            raise HTTPException(
-                404, f"Graph #{graph_id} v{new_active_version} not found"
-            )
-
-        current_active_graph = await graph_db.get_graph(graph_id, user_id=user_id)
-
-        def get_credentials(credentials_id: str) -> "Credentials | None":
-            return self.integration_creds_manager.get(user_id, credentials_id)
-
-        # Handle activation of the new graph first to ensure continuity
-        await on_graph_activate(
-            new_active_graph,
-            get_credentials=get_credentials,
-        )
-        # Ensure new version is the only active version
-        await graph_db.set_graph_active_version(
-            graph_id=graph_id,
-            version=new_active_version,
-            user_id=user_id,
-=======
     @staticmethod
     async def test_execute_graph(
         graph_id: str, node_input: dict[typing.Any, typing.Any], user_id: str
@@ -690,14 +109,7 @@
     ):
         return await backend.server.routers.v1.get_graph_run_status(
             graph_id, graph_exec_id, user_id
->>>>>>> 594aa996
         )
-        if current_active_graph and current_active_graph.version != new_active_version:
-            # Handle deactivation of the previously active version
-            await on_graph_deactivate(
-                current_active_graph,
-                get_credentials=get_credentials,
-            )
 
     @staticmethod
     async def test_get_graph_run_node_execution_results(
