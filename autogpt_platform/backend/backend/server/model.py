import enum
from typing import Any, List, Optional, Union

import pydantic

import backend.data.graph
from backend.data.api_key import APIKeyPermission, APIKeyWithoutHash


class Methods(enum.Enum):
    SUBSCRIBE = "subscribe"
    UNSUBSCRIBE = "unsubscribe"
    EXECUTION_EVENT = "execution_event"
    ERROR = "error"
    HEARTBEAT = "heartbeat"


class WsMessage(pydantic.BaseModel):
    method: Methods
    data: Optional[Union[dict[str, Any], list[Any], str]] = None
    success: bool | None = None
    channel: str | None = None
    error: str | None = None


class ExecutionSubscription(pydantic.BaseModel):
    graph_id: str


class SubscriptionDetails(pydantic.BaseModel):
    event_type: str
    channel: str
    graph_id: str


class CreateGraph(pydantic.BaseModel):
    template_id: str | None = None
    template_version: int | None = None
    graph: backend.data.graph.Graph | None = None


class CreateAPIKeyRequest(pydantic.BaseModel):
    name: str
    permissions: List[APIKeyPermission]
    description: Optional[str] = None


class CreateAPIKeyResponse(pydantic.BaseModel):
    api_key: APIKeyWithoutHash
    plain_text_key: str


class SetGraphActiveVersion(pydantic.BaseModel):
    active_graph_version: int


class UpdatePermissionsRequest(pydantic.BaseModel):
    permissions: List[APIKeyPermission]


<<<<<<< HEAD
class RequestTopUp(pydantic.BaseModel):
    amount: int
    """Amount of credits to top up."""
=======
class Pagination(pydantic.BaseModel):
    total_items: int = pydantic.Field(
        description="Total number of items.", examples=[42]
    )
    total_pages: int = pydantic.Field(
        description="Total number of pages.", examples=[2]
    )
    current_page: int = pydantic.Field(
        description="Current_page page number.", examples=[1]
    )
    page_size: int = pydantic.Field(
        description="Number of items per page.", examples=[25]
    )
>>>>>>> fd6f28fa
<|MERGE_RESOLUTION|>--- conflicted
+++ resolved
@@ -58,11 +58,6 @@
     permissions: List[APIKeyPermission]
 
 
-<<<<<<< HEAD
-class RequestTopUp(pydantic.BaseModel):
-    amount: int
-    """Amount of credits to top up."""
-=======
 class Pagination(pydantic.BaseModel):
     total_items: int = pydantic.Field(
         description="Total number of items.", examples=[42]
@@ -76,4 +71,8 @@
     page_size: int = pydantic.Field(
         description="Number of items per page.", examples=[25]
     )
->>>>>>> fd6f28fa
+
+
+class RequestTopUp(pydantic.BaseModel):
+    amount: int
+    """Amount of credits to top up."""