--- conflicted
+++ resolved
@@ -9,11 +9,8 @@
 
 from backend.data import integrations
 from backend.data.model import Credentials
-<<<<<<< HEAD
+from backend.integrations.providers import ProviderName
 from backend.integrations.webhooks.utils import webhook_ingress_url
-=======
-from backend.integrations.providers import ProviderName
->>>>>>> abf73e8d
 from backend.util.exceptions import MissingConfigError
 from backend.util.settings import Config
 
@@ -172,7 +169,6 @@
         id = str(uuid4())
         secret = secrets.token_hex(32)
         provider_name = self.PROVIDER_NAME
-<<<<<<< HEAD
         ingress_url = webhook_ingress_url(provider_name=provider_name, webhook_id=id)
         if register:
             if not credentials:
@@ -183,15 +179,6 @@
         else:
             provider_webhook_id, config = "", {}
 
-=======
-        ingress_url = (
-            f"{app_config.platform_base_url}/api/integrations/{provider_name.value}"
-            f"/webhooks/{id}/ingress"
-        )
-        provider_webhook_id, config = await self._register_webhook(
-            credentials, webhook_type, resource, events, ingress_url, secret
-        )
->>>>>>> abf73e8d
         return await integrations.create_webhook(
             integrations.Webhook(
                 id=id,
