import secrets
from datetime import datetime, timedelta, timezone
from typing import TYPE_CHECKING

from pydantic import SecretStr

if TYPE_CHECKING:
    from redis import Redis
    from backend.executor.database import DatabaseManager

from autogpt_libs.utils.cache import thread_cached
from autogpt_libs.utils.synchronize import RedisKeyedMutex

from .types import (
    APIKeyCredentials,
    Credentials,
    OAuth2Credentials,
    OAuthState,
    UserMetadata,
    UserMetadataRaw,
)

from backend.util.settings import Settings

settings = Settings()

revid_credentials = APIKeyCredentials(
    id="fdb7f412-f519-48d1-9b5f-d2f73d0e01fe",
    provider="revid",
    api_key=SecretStr(settings.secrets.revid_api_key),
    title="Use Credits for Revid",
    expires_at=None,
)
ideogram_credentials = APIKeyCredentials(
    id="760f84fc-b270-42de-91f6-08efe1b512d0",
    provider="ideogram",
    api_key=SecretStr(settings.secrets.ideogram_api_key),
    title="Use Credits for Ideogram",
    expires_at=None,
)
replicate_credentials = APIKeyCredentials(
    id="6b9fc200-4726-4973-86c9-cd526f5ce5db",
    provider="replicate",
    api_key=SecretStr(settings.secrets.replicate_api_key),
    title="Use Credits for Replicate",
    expires_at=None,
)
openai_credentials = APIKeyCredentials(
    id="53c25cb8-e3ee-465c-a4d1-e75a4c899c2a",
    provider="openai",
    api_key=SecretStr(settings.secrets.openai_api_key),
    title="Use Credits for OpenAI",
    expires_at=None,
)
anthropic_credentials = APIKeyCredentials(
    id="24e5d942-d9e3-4798-8151-90143ee55629",
    provider="anthropic",
    api_key=SecretStr(settings.secrets.anthropic_api_key),
    title="Use Credits for Anthropic",
    expires_at=None,
)
groq_credentials = APIKeyCredentials(
    id="4ec22295-8f97-4dd1-b42b-2c6957a02545",
    provider="groq",
    api_key=SecretStr(settings.secrets.groq_api_key),
    title="Use Credits for Groq",
    expires_at=None,
)
did_credentials = APIKeyCredentials(
    id="7f7b0654-c36b-4565-8fa7-9a52575dfae2",
    provider="d_id",
    api_key=SecretStr(settings.secrets.did_api_key),
    title="Use Credits for D-ID",
    expires_at=None,
)

DEFAULT_CREDENTIALS = [
    revid_credentials,
    ideogram_credentials,
    replicate_credentials,
    openai_credentials,
    anthropic_credentials,
    groq_credentials,
    did_credentials,
]


class SupabaseIntegrationCredentialsStore:
    def __init__(self, redis: "Redis"):
        self.locks = RedisKeyedMutex(redis)

<<<<<<< HEAD
    @thread_cached_property
=======
    @property
    @thread_cached
>>>>>>> b9551db5
    def db_manager(self) -> "DatabaseManager":
        from backend.executor.database import DatabaseManager
        from backend.util.service import get_service_client

        return get_service_client(DatabaseManager)

    def add_creds(self, user_id: str, credentials: Credentials) -> None:
        with self.locked_user_metadata(user_id):
            if self.get_creds_by_id(user_id, credentials.id):
                raise ValueError(
                    f"Can not re-create existing credentials #{credentials.id} "
                    f"for user #{user_id}"
                )
            self._set_user_integration_creds(
                user_id, [*self.get_all_creds(user_id), credentials]
            )

    def get_all_creds(self, user_id: str) -> list[Credentials]:
        user_metadata = self._get_user_metadata(user_id)
        users_credentials = UserMetadata.model_validate(
            user_metadata.model_dump()
        ).integration_credentials
        all_credentials = users_credentials
        if settings.secrets.revid_api_key:
            all_credentials.append(revid_credentials)
        if settings.secrets.ideogram_api_key:
            all_credentials.append(ideogram_credentials)
        if settings.secrets.groq_api_key:
            all_credentials.append(groq_credentials)
        if settings.secrets.replicate_api_key:
            all_credentials.append(replicate_credentials)
        if settings.secrets.openai_api_key:
            all_credentials.append(openai_credentials)
        if settings.secrets.anthropic_api_key:
            all_credentials.append(anthropic_credentials)
        if settings.secrets.did_api_key:
            all_credentials.append(did_credentials)
        return all_credentials

    def get_creds_by_id(self, user_id: str, credentials_id: str) -> Credentials | None:
        all_credentials = self.get_all_creds(user_id)
        return next((c for c in all_credentials if c.id == credentials_id), None)

    def get_creds_by_provider(self, user_id: str, provider: str) -> list[Credentials]:
        credentials = self.get_all_creds(user_id)
        return [c for c in credentials if c.provider == provider]

    def get_authorized_providers(self, user_id: str) -> list[str]:
        credentials = self.get_all_creds(user_id)
        return list(set(c.provider for c in credentials))

    def update_creds(self, user_id: str, updated: Credentials) -> None:
        with self.locked_user_metadata(user_id):
            current = self.get_creds_by_id(user_id, updated.id)
            if not current:
                raise ValueError(
                    f"Credentials with ID {updated.id} "
                    f"for user with ID {user_id} not found"
                )
            if type(current) is not type(updated):
                raise TypeError(
                    f"Can not update credentials with ID {updated.id} "
                    f"from type {type(current)} "
                    f"to type {type(updated)}"
                )

            # Ensure no scopes are removed when updating credentials
            if (
                isinstance(updated, OAuth2Credentials)
                and isinstance(current, OAuth2Credentials)
                and not set(updated.scopes).issuperset(current.scopes)
            ):
                raise ValueError(
                    f"Can not update credentials with ID {updated.id} "
                    f"and scopes {current.scopes} "
                    f"to more restrictive set of scopes {updated.scopes}"
                )

            # Update the credentials
            updated_credentials_list = [
                updated if c.id == updated.id else c
                for c in self.get_all_creds(user_id)
            ]
            self._set_user_integration_creds(user_id, updated_credentials_list)

    def delete_creds_by_id(self, user_id: str, credentials_id: str) -> None:
        with self.locked_user_metadata(user_id):
            filtered_credentials = [
                c for c in self.get_all_creds(user_id) if c.id != credentials_id
            ]
            self._set_user_integration_creds(user_id, filtered_credentials)

    def store_state_token(self, user_id: str, provider: str, scopes: list[str]) -> str:
        token = secrets.token_urlsafe(32)
        expires_at = datetime.now(timezone.utc) + timedelta(minutes=10)

        state = OAuthState(
            token=token,
            provider=provider,
            expires_at=int(expires_at.timestamp()),
            scopes=scopes,
        )

        with self.locked_user_metadata(user_id):
            user_metadata = self._get_user_metadata(user_id)
            oauth_states = user_metadata.integration_oauth_states
            oauth_states.append(state.model_dump())
            user_metadata.integration_oauth_states = oauth_states

            self.db_manager.update_user_metadata(
                user_id=user_id, metadata=user_metadata
            )

        return token

    def get_any_valid_scopes_from_state_token(
        self, user_id: str, token: str, provider: str
    ) -> list[str]:
        """
        Get the valid scopes from the OAuth state token. This will return any valid scopes
        from any OAuth state token for the given provider. If no valid scopes are found,
        an empty list is returned. DO NOT RELY ON THIS TOKEN TO AUTHENTICATE A USER, AS IT
        IS TO CHECK IF THE USER HAS GIVEN PERMISSIONS TO THE APPLICATION BEFORE EXCHANGING
        THE CODE FOR TOKENS.
        """
        user_metadata = self._get_user_metadata(user_id)
        oauth_states = user_metadata.integration_oauth_states

        now = datetime.now(timezone.utc)
        valid_state = next(
            (
                state
                for state in oauth_states
                if state["token"] == token
                and state["provider"] == provider
                and state["expires_at"] > now.timestamp()
            ),
            None,
        )

        if valid_state:
            return valid_state.get("scopes", [])

        return []

    def verify_state_token(self, user_id: str, token: str, provider: str) -> bool:
        with self.locked_user_metadata(user_id):
            user_metadata = self._get_user_metadata(user_id)
            oauth_states = user_metadata.integration_oauth_states

            now = datetime.now(timezone.utc)
            valid_state = next(
                (
                    state
                    for state in oauth_states
                    if state["token"] == token
                    and state["provider"] == provider
                    and state["expires_at"] > now.timestamp()
                ),
                None,
            )

            if valid_state:
                # Remove the used state
                oauth_states.remove(valid_state)
                user_metadata.integration_oauth_states = oauth_states
                self.db_manager.update_user_metadata(user_id, user_metadata)
                return True

        return False

    def _set_user_integration_creds(
        self, user_id: str, credentials: list[Credentials]
    ) -> None:
        raw_metadata = self._get_user_metadata(user_id)
        # Remove default credentials from the list
        credentials = [c for c in credentials if c not in DEFAULT_CREDENTIALS]
        raw_metadata.integration_credentials = [c.model_dump() for c in credentials]
        self.db_manager.update_user_metadata(user_id, raw_metadata)

    def _get_user_metadata(self, user_id: str) -> UserMetadataRaw:
        metadata: UserMetadataRaw = self.db_manager.get_user_metadata(user_id=user_id)
        return metadata

    def locked_user_metadata(self, user_id: str):
        key = (self.db_manager, f"user:{user_id}", "metadata")
        return self.locks.locked(key)<|MERGE_RESOLUTION|>--- conflicted
+++ resolved
@@ -89,12 +89,8 @@
     def __init__(self, redis: "Redis"):
         self.locks = RedisKeyedMutex(redis)
 
-<<<<<<< HEAD
-    @thread_cached_property
-=======
     @property
     @thread_cached
->>>>>>> b9551db5
     def db_manager(self) -> "DatabaseManager":
         from backend.executor.database import DatabaseManager
         from backend.util.service import get_service_client
