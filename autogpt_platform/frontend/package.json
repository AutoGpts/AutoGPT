--- conflicted
+++ resolved
@@ -35,26 +35,17 @@
     "@radix-ui/react-dropdown-menu": "^2.1.5",
     "@radix-ui/react-icons": "^1.3.2",
     "@radix-ui/react-label": "^2.1.0",
-<<<<<<< HEAD
     "@radix-ui/react-navigation-menu": "^1.2.3",
-    "@radix-ui/react-popover": "^1.1.4",
-=======
     "@radix-ui/react-popover": "^1.1.5",
->>>>>>> bdbce585
     "@radix-ui/react-radio-group": "^1.2.1",
     "@radix-ui/react-scroll-area": "^1.2.1",
     "@radix-ui/react-select": "^2.1.5",
     "@radix-ui/react-separator": "^1.1.0",
     "@radix-ui/react-slot": "^1.1.0",
     "@radix-ui/react-switch": "^1.1.1",
-<<<<<<< HEAD
     "@radix-ui/react-tabs": "^1.1.2",
-    "@radix-ui/react-toast": "^1.2.4",
-    "@radix-ui/react-tooltip": "^1.1.6",
-=======
     "@radix-ui/react-toast": "^1.2.5",
     "@radix-ui/react-tooltip": "^1.1.7",
->>>>>>> bdbce585
     "@sentry/nextjs": "^8",
     "@stripe/stripe-js": "^5.6.0",
     "@supabase/ssr": "^0.5.2",
