import React, { useState, useCallback } from "react";
import { Card, CardContent, CardHeader } from "@/components/ui/card";
import { Label } from "@/components/ui/label";
import { Button } from "@/components/ui/button";
import { Input } from "@/components/ui/input";
import { TextRenderer } from "@/components/ui/render";
import { ScrollArea } from "@/components/ui/scroll-area";
import { beautifyString } from "@/lib/utils";
import {
  Popover,
  PopoverContent,
  PopoverTrigger,
} from "@/components/ui/popover";
import { Block, BlockUIType, SpecialBlockID } from "@/lib/autogpt-server-api";
import { MagnifyingGlassIcon, PlusIcon } from "@radix-ui/react-icons";
import { IconToyBrick } from "@/components/ui/icons";
import { getPrimaryCategoryColor } from "@/lib/utils";
import {
  Tooltip,
  TooltipContent,
  TooltipTrigger,
} from "@/components/ui/tooltip";
import { GraphMeta } from "@/lib/autogpt-server-api";

interface BlocksControlProps {
  blocks: Block[];
  addBlock: (
    id: string,
    name: string,
    hardcodedValues: Record<string, any>,
  ) => void;
  pinBlocksPopover: boolean;
  flows: GraphMeta[];
}

/**
 * A React functional component that displays a control for managing blocks.
 *
 * @component
 * @param {Object} BlocksControlProps - The properties for the BlocksControl component.
 * @param {Block[]} BlocksControlProps.blocks - An array of blocks to be displayed and filtered.
 * @param {(id: string, name: string) => void} BlocksControlProps.addBlock - A function to call when a block is added.
 * @returns The rendered BlocksControl component.
 */
export const BlocksControl: React.FC<BlocksControlProps> = ({
  blocks,
  addBlock,
  pinBlocksPopover,
  flows,
}) => {
  const [searchQuery, setSearchQuery] = useState("");
  const [selectedCategory, setSelectedCategory] = useState<string | null>(null);

  const getFilteredBlockList = (): Block[] => {
    const blockList = blocks
      .filter((b) => b.uiType !== BlockUIType.AGENT)
      .sort((a, b) => a.name.localeCompare(b.name));
    const agentList = flows.map(
      (flow) =>
        ({
          id: SpecialBlockID.AGENT,
          name: flow.name,
          description:
            `Ver.${flow.version}` +
            (flow.description ? ` | ${flow.description}` : ""),
          categories: [{ category: "AGENT", description: "" }],
          inputSchema: flow.input_schema,
          outputSchema: flow.output_schema,
          staticOutput: false,
          uiType: BlockUIType.AGENT,
          uiKey: flow.id,
          costs: [],
          hardcodedValues: {
            graph_id: flow.id,
            graph_version: flow.version,
            input_schema: flow.input_schema,
            output_schema: flow.output_schema,
          },
        }) as Block,
    );

    return blockList
      .concat(agentList)
      .filter(
        (block: Block) =>
          (block.name.toLowerCase().includes(searchQuery.toLowerCase()) ||
            beautifyString(block.name)
              .toLowerCase()
              .includes(searchQuery.toLowerCase()) ||
            block.description
              .toLowerCase()
              .includes(searchQuery.toLowerCase())) &&
          (!selectedCategory ||
            block.categories.some((cat) => cat.category === selectedCategory)),
      );
  };

  const resetFilters = React.useCallback(() => {
    setSearchQuery("");
    setSelectedCategory(null);
  }, []);

  // Extract unique categories from blocks
  const categories = Array.from(
    new Set([
      null,
      ...blocks
        .flatMap((block) => block.categories.map((cat) => cat.category))
        .sort(),
    ]),
  );

  return (
    <Popover
      open={pinBlocksPopover ? true : undefined}
      onOpenChange={(open) => open || resetFilters()}
    >
      <Tooltip delayDuration={500}>
        <TooltipTrigger asChild>
          <PopoverTrigger asChild>
            <Button
              variant="ghost"
              size="icon"
              data-id="blocks-control-popover-trigger"
              className="dark:bg-slate-900 dark:text-slate-100 dark:hover:bg-slate-800"
            >
              <IconToyBrick />
            </Button>
          </PopoverTrigger>
        </TooltipTrigger>
        <TooltipContent side="right">Blocks</TooltipContent>
      </Tooltip>
      <PopoverContent
        side="right"
        sideOffset={22}
        align="start"
        className="absolute -top-3 w-[17rem] rounded-xl border-none p-0 shadow-none md:w-[30rem]"
        data-id="blocks-control-popover-content"
      >
        <Card className="p-3 pb-0 dark:bg-slate-900">
          <CardHeader className="flex flex-col gap-x-8 gap-y-1 p-3 px-2">
            <div className="items-center justify-between">
              <Label
                htmlFor="search-blocks"
                className="whitespace-nowrap text-base font-bold text-black dark:text-white 2xl:text-xl"
                data-id="blocks-control-label"
              >
                Blocks
              </Label>
            </div>
            <div className="relative flex items-center">
              <MagnifyingGlassIcon className="absolute m-2 h-5 w-5 text-gray-500 dark:text-gray-400" />
              <Input
                id="search-blocks"
                type="text"
                placeholder="Search blocks"
                value={searchQuery}
                onChange={(e) => setSearchQuery(e.target.value)}
                className="rounded-lg px-8 py-5 dark:bg-slate-800 dark:text-white"
                data-id="blocks-control-search-input"
              />
            </div>
            <div className="mt-2 flex flex-wrap gap-2">
              {categories.map((category) => {
                const color = getPrimaryCategoryColor([
                  { category: category || "All", description: "" },
                ]);
                const colorClass =
                  selectedCategory === category ? `${color}` : "";
                return (
                  <div
                    key={category}
                    className={`cursor-pointer rounded-xl border px-2 py-2 text-xs font-medium dark:border-slate-700 dark:text-white ${colorClass}`}
                    onClick={() =>
                      setSelectedCategory(
                        selectedCategory === category ? null : category,
                      )
                    }
                  >
                    {beautifyString((category || "All").toLowerCase())}
                  </div>
                );
              })}
            </div>
          </CardHeader>
          <CardContent className="overflow-scroll border-t border-t-gray-200 p-0 dark:border-t-slate-700">
            <ScrollArea
<<<<<<< HEAD
              className="h-[60vh] w-fit"
=======
              className="h-[60vh]"
>>>>>>> 2121ffd0
              data-id="blocks-control-scroll-area"
            >
              {getFilteredBlockList().map((block) => (
                <Card
                  key={block.uiKey || block.id}
                  className="m-2 my-4 flex h-20 cursor-pointer shadow-none hover:shadow-lg dark:border-slate-700 dark:bg-slate-800 dark:text-slate-100 dark:hover:bg-slate-700"
                  data-id={`block-card-${block.id}`}
                  onClick={() =>
                    addBlock(block.id, block.name, block?.hardcodedValues || {})
                  }
                >
                  <div
                    className={`-ml-px h-full w-3 rounded-l-xl ${getPrimaryCategoryColor(block.categories)}`}
                  ></div>

                  <div className="mx-3 flex flex-1 items-center justify-between">
                    <div className="mr-2 min-w-0">
                      <span
                        className="block truncate pb-1 text-sm font-semibold dark:text-white"
                        data-id={`block-name-${block.id}`}
                      >
                        <TextRenderer
                          value={beautifyString(block.name).replace(
                            / Block$/,
                            "",
                          )}
                          truncateLengthLimit={45}
                        />
                      </span>
<<<<<<< HEAD
                      <span className="block break-words text-xs font-normal text-gray-500 dark:text-gray-400">
                        {/* Cap description at 100 characters max */}
                        {block.description?.length > 100
                          ? block.description.slice(0, 100) + "..."
                          : block.description}
=======
                      <span className="block break-all text-xs font-normal text-gray-500">
                        <TextRenderer
                          value={block.description}
                          truncateLengthLimit={165}
                        />
>>>>>>> 2121ffd0
                      </span>
                    </div>
                    <div
                      className="flex flex-shrink-0 items-center gap-1"
                      data-id={`block-tooltip-${block.id}`}
                    >
                      <PlusIcon className="h-6 w-6 rounded-lg bg-gray-200 stroke-black stroke-[0.5px] p-1 dark:bg-gray-700 dark:stroke-white" />
                    </div>
                  </div>
                </Card>
              ))}
            </ScrollArea>
          </CardContent>
        </Card>
      </PopoverContent>
    </Popover>
  );
};<|MERGE_RESOLUTION|>--- conflicted
+++ resolved
@@ -185,11 +185,7 @@
           </CardHeader>
           <CardContent className="overflow-scroll border-t border-t-gray-200 p-0 dark:border-t-slate-700">
             <ScrollArea
-<<<<<<< HEAD
               className="h-[60vh] w-fit"
-=======
-              className="h-[60vh]"
->>>>>>> 2121ffd0
               data-id="blocks-control-scroll-area"
             >
               {getFilteredBlockList().map((block) => (
@@ -219,19 +215,11 @@
                           truncateLengthLimit={45}
                         />
                       </span>
-<<<<<<< HEAD
-                      <span className="block break-words text-xs font-normal text-gray-500 dark:text-gray-400">
-                        {/* Cap description at 100 characters max */}
-                        {block.description?.length > 100
-                          ? block.description.slice(0, 100) + "..."
-                          : block.description}
-=======
-                      <span className="block break-all text-xs font-normal text-gray-500">
+                      <span className="block break-all text-xs font-normal text-gray-500 dark:text-gray-400">
                         <TextRenderer
                           value={block.description}
                           truncateLengthLimit={165}
                         />
->>>>>>> 2121ffd0
                       </span>
                     </div>
                     <div
