--- conflicted
+++ resolved
@@ -215,22 +215,14 @@
                           truncateLengthLimit={45}
                         />
                       </span>
-<<<<<<< HEAD
-                      <span
-                        className="block break-words text-xs font-normal text-gray-500"
+                      <span 
+                        className="block break-all text-xs font-normal text-gray-500"
                         data-testid={`block-description-${block.id}`}
                       >
-                        {/* Cap description at 100 characters max */}
-                        {block.description?.length > 100
-                          ? block.description.slice(0, 100) + "..."
-                          : block.description}
-=======
-                      <span className="block break-all text-xs font-normal text-gray-500">
                         <TextRenderer
                           value={block.description}
                           truncateLengthLimit={165}
                         />
->>>>>>> e9a6c82a
                       </span>
                     </div>
                     <div
