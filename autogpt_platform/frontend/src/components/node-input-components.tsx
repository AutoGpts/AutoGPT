import { Cross2Icon, Pencil2Icon, PlusIcon } from "@radix-ui/react-icons";
import { beautifyString, cn } from "@/lib/utils";
import {
  BlockIORootSchema,
  BlockIOSubSchema,
  BlockIOObjectSubSchema,
  BlockIOKVSubSchema,
  BlockIOArraySubSchema,
  BlockIOStringSubSchema,
  BlockIONumberSubSchema,
  BlockIOBooleanSubSchema,
} from "@/lib/autogpt-server-api/types";
import React, { FC, useCallback, useEffect, useState } from "react";
import { Button } from "./ui/button";
import { Switch } from "./ui/switch";
import {
  Select,
  SelectContent,
  SelectItem,
  SelectTrigger,
  SelectValue,
} from "./ui/select";
import { Input } from "./ui/input";
import NodeHandle from "./NodeHandle";
import { ConnectionData } from "./CustomNode";
import { CredentialsInput } from "./integrations/credentials-input";

type NodeObjectInputTreeProps = {
  selfKey?: string;
  schema: BlockIORootSchema | BlockIOObjectSubSchema;
  object?: { [key: string]: any };
  connections: ConnectionData;
  handleInputClick: (key: string) => void;
  handleInputChange: (key: string, value: any) => void;
  errors: { [key: string]: string | undefined };
  className?: string;
  displayName?: string;
};

const NodeObjectInputTree: FC<NodeObjectInputTreeProps> = ({
  selfKey = "",
  schema,
  object,
  connections,
  handleInputClick,
  handleInputChange,
  errors,
  className,
  displayName,
}) => {
  object ||= ("default" in schema ? schema.default : null) ?? {};
  return (
    <div className={cn(className, "w-full flex-col")}>
      {displayName && <strong>{displayName}</strong>}
      {Object.entries(schema.properties).map(([propKey, propSchema]) => {
        const childKey = selfKey ? `${selfKey}.${propKey}` : propKey;

        return (
          <div
            key={propKey}
            className="flex w-full flex-row justify-between space-y-2"
          >
            <span className="mr-2 mt-3">
              {propSchema.title || beautifyString(propKey)}
            </span>
            <NodeGenericInputField
              key={propKey}
              propKey={childKey}
              propSchema={propSchema}
              currentValue={object ? object[propKey] : undefined}
              errors={errors}
              connections={connections}
              handleInputChange={handleInputChange}
              handleInputClick={handleInputClick}
              displayName={propSchema.title || beautifyString(propKey)}
            />
          </div>
        );
      })}
    </div>
  );
};

export default NodeObjectInputTree;

export const NodeGenericInputField: FC<{
  propKey: string;
  propSchema: BlockIOSubSchema;
  currentValue?: any;
  errors: NodeObjectInputTreeProps["errors"];
  connections: NodeObjectInputTreeProps["connections"];
  handleInputChange: NodeObjectInputTreeProps["handleInputChange"];
  handleInputClick: NodeObjectInputTreeProps["handleInputClick"];
  className?: string;
  displayName?: string;
}> = ({
  propKey,
  propSchema,
  currentValue,
  errors,
  connections,
  handleInputChange,
  handleInputClick,
  className,
  displayName,
}) => {
  className = cn(className, "my-2");
  displayName ||= propSchema.title || beautifyString(propKey);

  if ("allOf" in propSchema) {
    // If this happens, that is because Pydantic wraps $refs in an allOf if the
    // $ref has sibling schema properties (which isn't technically allowed),
    // so there will only be one item in allOf[].
    // AFAIK this should NEVER happen though, as $refs are resolved server-side.
    propSchema = propSchema.allOf[0];
    console.warn(`Unsupported 'allOf' in schema for '${propKey}'!`, propSchema);
  }

  if ("credentials_provider" in propSchema) {
    return (
      <NodeCredentialsInput
        selfKey={propKey}
        value={currentValue}
        errors={errors}
        className={className}
        handleInputChange={handleInputChange}
      />
    );
  }

  if ("properties" in propSchema) {
    return (
      <NodeObjectInputTree
        selfKey={propKey}
        schema={propSchema}
        object={currentValue}
        errors={errors}
        className={cn("border-l border-gray-500 pl-2", className)} // visual indent
        displayName={displayName}
        connections={connections}
        handleInputClick={handleInputClick}
        handleInputChange={handleInputChange}
      />
    );
  }

  if ("additionalProperties" in propSchema) {
    return (
      <NodeKeyValueInput
        selfKey={propKey}
        schema={propSchema}
        entries={currentValue}
        errors={errors}
        className={className}
        displayName={displayName}
        connections={connections}
        handleInputChange={handleInputChange}
      />
    );
  }

  if ("anyOf" in propSchema) {
    // optional items
    const types = propSchema.anyOf.map((s) =>
      "type" in s ? s.type : undefined,
    );
    if (types.includes("string") && types.includes("null")) {
      // optional string
      return (
        <NodeStringInput
          selfKey={propKey}
          schema={{ ...propSchema, type: "string" } as BlockIOStringSubSchema}
          value={currentValue}
          error={errors[propKey]}
          className={className}
          displayName={displayName}
          handleInputChange={handleInputChange}
          handleInputClick={handleInputClick}
        />
      );
    }
  }

  if ("oneOf" in propSchema) {
    // At the time of writing, this isn't used in the backend -> no impl. needed
    console.error(
      `Unsupported 'oneOf' in schema for '${propKey}'!`,
      propSchema,
    );
    return null;
  }

  if (!("type" in propSchema)) {
    return (
      <NodeFallbackInput
        selfKey={propKey}
        schema={propSchema}
        value={currentValue}
        error={errors[propKey]}
        className={className}
        displayName={displayName}
        handleInputChange={handleInputChange}
        handleInputClick={handleInputClick}
      />
    );
  }

  switch (propSchema.type) {
    case "string":
      return (
        <NodeStringInput
          selfKey={propKey}
          schema={propSchema}
          value={currentValue}
          error={errors[propKey]}
          className={className}
          displayName={displayName}
          handleInputChange={handleInputChange}
          handleInputClick={handleInputClick}
        />
      );
    case "boolean":
      return (
        <NodeBooleanInput
          selfKey={propKey}
          schema={propSchema}
          value={currentValue}
          error={errors[propKey]}
          className={className}
          displayName={displayName}
          handleInputChange={handleInputChange}
        />
      );
    case "number":
    case "integer":
      return (
        <NodeNumberInput
          selfKey={propKey}
          schema={propSchema}
          value={currentValue}
          error={errors[propKey]}
          className={className}
          displayName={displayName}
          handleInputChange={handleInputChange}
        />
      );
    case "array":
      return (
        <NodeArrayInput
          selfKey={propKey}
          schema={propSchema}
          entries={currentValue}
          errors={errors}
          className={className}
          displayName={displayName}
          connections={connections}
          handleInputChange={handleInputChange}
          handleInputClick={handleInputClick}
        />
      );
    case "object":
      return (
        <NodeKeyValueInput
          selfKey={propKey}
          schema={propSchema}
          entries={currentValue}
          errors={errors}
          className={className}
          displayName={displayName}
          connections={connections}
          handleInputChange={handleInputChange}
        />
      );
    default:
      console.warn(
        `Schema for '${propKey}' specifies unknown type:`,
        propSchema,
      );
      return (
        <NodeFallbackInput
          selfKey={propKey}
          schema={propSchema}
          value={currentValue}
          error={errors[propKey]}
          className={className}
          displayName={displayName}
          handleInputChange={handleInputChange}
          handleInputClick={handleInputClick}
        />
      );
  }
};

const NodeCredentialsInput: FC<{
  selfKey: string;
  value: any;
  errors: { [key: string]: string | undefined };
  handleInputChange: NodeObjectInputTreeProps["handleInputChange"];
  className?: string;
}> = ({ selfKey, value, errors, handleInputChange, className }) => {
  return (
    <div className={cn("flex flex-col", className)}>
      <CredentialsInput
        onSelectCredentials={(credsMeta) =>
          handleInputChange(selfKey, credsMeta)
        }
        selectedCredentials={value}
      />
      {errors[selfKey] && (
        <span className="error-message">{errors[selfKey]}</span>
      )}
    </div>
  );
};

const InputRef = (value: any): ((el: HTMLInputElement | null) => void) => {
  return (el) => el && (el.value = value);
};

const NodeKeyValueInput: FC<{
  selfKey: string;
  schema: BlockIOKVSubSchema;
  entries?: { [key: string]: string } | { [key: string]: number };
  errors: { [key: string]: string | undefined };
  connections: NodeObjectInputTreeProps["connections"];
  handleInputChange: NodeObjectInputTreeProps["handleInputChange"];
  className?: string;
  displayName?: string;
}> = ({
  selfKey,
  entries,
  schema,
  connections,
  handleInputChange,
  errors,
  className,
  displayName,
}) => {
  const getPairValues = useCallback(() => {
    let defaultEntries = new Map<string, any>();

    connections
      .filter((c) => c.targetHandle.startsWith(`${selfKey}_`))
      .forEach((c) => {
        const key = c.targetHandle.slice(`${selfKey}_#_`.length);
        defaultEntries.set(key, "");
      });

    Object.entries(entries ?? schema.default ?? {}).forEach(([key, value]) => {
      defaultEntries.set(key, value);
    });

    return Array.from(defaultEntries, ([key, value]) => ({ key, value }));
  }, [connections, entries, schema.default, selfKey]);

  const [keyValuePairs, setKeyValuePairs] = useState<
    { key: string; value: string | number | null }[]
  >([]);

  useEffect(
    () => setKeyValuePairs(getPairValues()),
    [connections, entries, schema.default, getPairValues],
  );

  function updateKeyValuePairs(newPairs: typeof keyValuePairs) {
    setKeyValuePairs(newPairs);
    handleInputChange(
      selfKey,
      newPairs.reduce((obj, { key, value }) => ({ ...obj, [key]: value }), {}),
    );
  }

  function convertValueType(value: string): string | number | null {
    if (
      !schema.additionalProperties ||
      schema.additionalProperties.type == "string"
    )
      return value;
    if (!value) return null;
    return Number(value);
  }

  function getEntryKey(key: string): string {
    return `${selfKey}_#_${key}`;
  }
  function isConnected(key: string): boolean {
    return connections.some((c) => c.targetHandle === getEntryKey(key));
  }

  return (
<<<<<<< HEAD
    <div
      className={cn(className, keyValuePairs.length > 0 ? "flex flex-col" : "")}
    >
=======
    <div className={cn(className, keyValuePairs.length > 0 ? "flex" : "")}>
>>>>>>> 4da24d7a
      <div>
        {keyValuePairs.map(({ key, value }, index) => (
          <div key={index}>
            <NodeHandle
              keyName={getEntryKey(key)}
              schema={{ type: "string" }}
              isConnected={isConnected(key)}
              isRequired={false}
              side="left"
            />
            {!isConnected(key) && (
              <div className="nodrag mb-2 flex items-center space-x-2">
                <Input
                  type="text"
                  placeholder="Key"
                  ref={InputRef(key ?? "")}
                  onBlur={(e) =>
                    updateKeyValuePairs(
                      keyValuePairs.toSpliced(index, 1, {
                        key: e.target.value,
                        value: value,
                      }),
                    )
                  }
                />
                <Input
                  type="text"
                  placeholder="Value"
                  ref={InputRef(value ?? "")}
                  onBlur={(e) =>
                    updateKeyValuePairs(
                      keyValuePairs.toSpliced(index, 1, {
                        key: key,
                        value: convertValueType(e.target.value),
                      }),
                    )
                  }
                />
                <Button
                  variant="ghost"
                  className="px-2"
                  onClick={() =>
                    updateKeyValuePairs(keyValuePairs.toSpliced(index, 1))
                  }
                >
                  <Cross2Icon />
                </Button>
              </div>
            )}
            {errors[`${selfKey}.${key}`] && (
              <span className="error-message">
                {errors[`${selfKey}.${key}`]}
              </span>
            )}
          </div>
        ))}
        <Button
          className="rounded-xl bg-gray-200 font-normal text-black hover:text-white"
<<<<<<< HEAD
          disabled={
            keyValuePairs.length > 0 &&
            !keyValuePairs[keyValuePairs.length - 1].key
          }
=======
>>>>>>> 4da24d7a
          onClick={() =>
            updateKeyValuePairs(keyValuePairs.concat({ key: "", value: "" }))
          }
        >
          <PlusIcon className="mr-2" /> Add Property
        </Button>
      </div>
      {errors[selfKey] && (
        <span className="error-message">{errors[selfKey]}</span>
      )}
    </div>
  );
};

const NodeArrayInput: FC<{
  selfKey: string;
  schema: BlockIOArraySubSchema;
  entries?: string[];
  errors: { [key: string]: string | undefined };
  connections: NodeObjectInputTreeProps["connections"];
  handleInputChange: NodeObjectInputTreeProps["handleInputChange"];
  handleInputClick: NodeObjectInputTreeProps["handleInputClick"];
  className?: string;
  displayName?: string;
}> = ({
  selfKey,
  schema,
  entries,
  errors,
  connections,
  handleInputChange,
  handleInputClick,
  className,
  displayName,
}) => {
  entries ??= schema.default ?? [];
  const isItemObject = "items" in schema && "properties" in schema.items!;
  const error =
    typeof errors[selfKey] === "string" ? errors[selfKey] : undefined;
  return (
    <div className={cn(className, "flex flex-col")}>
      {displayName && <strong>{displayName}</strong>}
      {entries.map((entry: any, index: number) => {
        const entryKey = `${selfKey}_$_${index}`;
        const isConnected =
          connections && connections.some((c) => c.targetHandle === entryKey);
        return (
          <div key={entryKey} className="self-start">
            <div className="mb-2 flex space-x-2">
              <NodeHandle
                keyName={entryKey}
                schema={schema.items!}
                isConnected={isConnected}
                isRequired={false}
                side="left"
              />
              {!isConnected &&
                (schema.items ? (
                  <NodeGenericInputField
                    propKey={entryKey}
                    propSchema={schema.items}
                    currentValue={entry}
                    errors={errors}
                    connections={connections}
                    handleInputChange={handleInputChange}
                    handleInputClick={handleInputClick}
                  />
                ) : (
                  <NodeFallbackInput
                    selfKey={entryKey}
                    schema={schema.items}
                    value={entry}
                    error={errors[entryKey]}
                    displayName={displayName || beautifyString(selfKey)}
                    handleInputChange={handleInputChange}
                    handleInputClick={handleInputClick}
                  />
                ))}
              {!isConnected && (
                <Button
                  variant="ghost"
                  size="icon"
                  onClick={() =>
                    handleInputChange(selfKey, entries.toSpliced(index, 1))
                  }
                >
                  <Cross2Icon />
                </Button>
              )}
            </div>
            {errors[entryKey] && typeof errors[entryKey] === "string" && (
              <span className="error-message">{errors[entryKey]}</span>
            )}
          </div>
        );
      })}
      <Button
        className="w-[183p] rounded-xl bg-gray-200 font-normal text-black hover:text-white"
        onClick={() =>
          handleInputChange(selfKey, [...entries, isItemObject ? {} : ""])
        }
      >
        <PlusIcon className="mr-2" /> Add Item
      </Button>
      {error && <span className="error-message">{error}</span>}
    </div>
  );
};

const NodeStringInput: FC<{
  selfKey: string;
  schema: BlockIOStringSubSchema;
  value?: string;
  error?: string;
  handleInputChange: NodeObjectInputTreeProps["handleInputChange"];
  handleInputClick: NodeObjectInputTreeProps["handleInputClick"];
  className?: string;
  displayName: string;
}> = ({
  selfKey,
  schema,
  value = "",
  error,
  handleInputChange,
  handleInputClick,
  className,
  displayName,
}) => {
  value ||= schema.default || "";
  return (
    <div className={className}>
      {schema.enum ? (
        <Select
          defaultValue={value}
          onValueChange={(newValue) => handleInputChange(selfKey, newValue)}
        >
          <SelectTrigger>
            <SelectValue placeholder={schema.placeholder || displayName} />
          </SelectTrigger>
          <SelectContent className="nodrag">
            {schema.enum.map((option, index) => (
              <SelectItem key={index} value={option}>
                {beautifyString(option)}
              </SelectItem>
            ))}
          </SelectContent>
        </Select>
      ) : (
        <div
          className="nodrag relative"
          onClick={schema.secret ? () => handleInputClick(selfKey) : undefined}
        >
          <Input
            type="text"
            id={selfKey}
            ref={InputRef(
              schema.secret && value ? "*".repeat(value.length) : value,
            )}
            readOnly={schema.secret}
            placeholder={
              schema?.placeholder || `Enter ${beautifyString(displayName)}`
            }
            onBlur={(e) => handleInputChange(selfKey, e.target.value)}
            className="rounded-xl pr-8 read-only:cursor-pointer read-only:text-gray-500"
          />
          <Button
            variant="ghost"
            size="icon"
            className="absolute inset-1 left-auto h-7 w-7 rounded-[0.25rem]"
            onClick={() => handleInputClick(selfKey)}
            title="Open a larger textbox input"
          >
            <Pencil2Icon className="m-0 p-0" />
          </Button>
        </div>
      )}
      {error && <span className="error-message">{error}</span>}
    </div>
  );
};

export const NodeTextBoxInput: FC<{
  selfKey: string;
  schema: BlockIOStringSubSchema;
  value?: string;
  error?: string;
  handleInputChange: NodeObjectInputTreeProps["handleInputChange"];
  handleInputClick: NodeObjectInputTreeProps["handleInputClick"];
  className?: string;
  displayName: string;
}> = ({
  selfKey,
  schema,
  value = "",
  error,
  handleInputChange,
  handleInputClick,
  className,
  displayName,
}) => {
  value ||= schema.default || "";
  return (
    <div className={className}>
      <div
        className="nodrag relative m-0 h-[200px] w-full bg-yellow-100 p-4"
        onClick={schema.secret ? () => handleInputClick(selfKey) : undefined}
      >
        <textarea
          id={selfKey}
          value={schema.secret && value ? "********" : value}
          readOnly={schema.secret}
          placeholder={
            schema?.placeholder || `Enter ${beautifyString(displayName)}`
          }
          onChange={(e) => handleInputChange(selfKey, e.target.value)}
          className="h-full w-full resize-none overflow-hidden rounded-xl border-none bg-transparent text-lg text-black outline-none"
          style={{
            fontSize: "min(1em, 16px)",
            lineHeight: "1.2",
          }}
        />
      </div>
      {error && <span className="error-message">{error}</span>}
    </div>
  );
};

const NodeNumberInput: FC<{
  selfKey: string;
  schema: BlockIONumberSubSchema;
  value?: number;
  error?: string;
  handleInputChange: NodeObjectInputTreeProps["handleInputChange"];
  className?: string;
  displayName?: string;
}> = ({
  selfKey,
  schema,
  value,
  error,
  handleInputChange,
  className,
  displayName,
}) => {
  value ||= schema.default;
  displayName ||= schema.title || beautifyString(selfKey);
  return (
    <div className={className}>
      <div className="nodrag flex items-center justify-between space-x-3">
        <Input
          type="number"
          id={selfKey}
          ref={InputRef(value)}
          onBlur={(e) => handleInputChange(selfKey, parseFloat(e.target.value))}
          placeholder={
            schema.placeholder || `Enter ${beautifyString(displayName)}`
          }
        />
      </div>
      {error && <span className="error-message">{error}</span>}
    </div>
  );
};

const NodeBooleanInput: FC<{
  selfKey: string;
  schema: BlockIOBooleanSubSchema;
  value?: boolean;
  error?: string;
  handleInputChange: NodeObjectInputTreeProps["handleInputChange"];
  className?: string;
  displayName: string;
}> = ({
  selfKey,
  schema,
  value,
  error,
  handleInputChange,
  className,
  displayName,
}) => {
  value ||= schema.default ?? false;
  return (
    <div className={className}>
      <div className="nodrag flex items-center">
        <Switch
          checked={value}
          onCheckedChange={(v) => handleInputChange(selfKey, v)}
        />
        <span className="ml-3">{displayName}</span>
      </div>
      {error && <span className="error-message">{error}</span>}
    </div>
  );
};

const NodeFallbackInput: FC<{
  selfKey: string;
  schema?: BlockIOSubSchema;
  value: any;
  error?: string;
  handleInputChange: NodeObjectInputTreeProps["handleInputChange"];
  handleInputClick: NodeObjectInputTreeProps["handleInputClick"];
  className?: string;
  displayName: string;
}> = ({
  selfKey,
  schema,
  value,
  error,
  handleInputChange,
  handleInputClick,
  className,
  displayName,
}) => {
  value ||= (schema as BlockIOStringSubSchema)?.default;
  return (
    <NodeStringInput
      selfKey={selfKey}
      schema={{ type: "string", ...schema } as BlockIOStringSubSchema}
      value={value}
      error={error}
      handleInputChange={handleInputChange}
      handleInputClick={handleInputClick}
      className={className}
      displayName={displayName}
    />
  );
};<|MERGE_RESOLUTION|>--- conflicted
+++ resolved
@@ -388,13 +388,7 @@
   }
 
   return (
-<<<<<<< HEAD
-    <div
-      className={cn(className, keyValuePairs.length > 0 ? "flex flex-col" : "")}
-    >
-=======
     <div className={cn(className, keyValuePairs.length > 0 ? "flex" : "")}>
->>>>>>> 4da24d7a
       <div>
         {keyValuePairs.map(({ key, value }, index) => (
           <div key={index}>
@@ -453,13 +447,10 @@
         ))}
         <Button
           className="rounded-xl bg-gray-200 font-normal text-black hover:text-white"
-<<<<<<< HEAD
           disabled={
             keyValuePairs.length > 0 &&
             !keyValuePairs[keyValuePairs.length - 1].key
           }
-=======
->>>>>>> 4da24d7a
           onClick={() =>
             updateKeyValuePairs(keyValuePairs.concat({ key: "", value: "" }))
           }
