export type Category = {
  category: string;
  description: string;
};

export enum BlockCostType {
  RUN = "run",
  BYTE = "byte",
  SECOND = "second",
}

export type BlockCost = {
  cost_amount: number;
  cost_type: BlockCostType;
  cost_filter: { [key: string]: any };
};

/* Mirror of backend/data/block.py:Block */
export type Block = {
  id: string;
  name: string;
  description: string;
  categories: Category[];
  inputSchema: BlockIORootSchema;
  outputSchema: BlockIORootSchema;
  staticOutput: boolean;
  uiType: BlockUIType;
  uiKey?: string;
  costs: BlockCost[];
  hardcodedValues: { [key: string]: any } | null;
};

export type BlockIORootSchema = {
  type: "object";
  properties: { [key: string]: BlockIOSubSchema };
  required?: (keyof BlockIORootSchema["properties"])[];
  additionalProperties?: { type: string };
};

export type BlockIOSubSchema =
  | BlockIOSimpleTypeSubSchema
  | BlockIOCombinedTypeSubSchema;

export type BlockIOSimpleTypeSubSchema =
  | BlockIOObjectSubSchema
  | BlockIOCredentialsSubSchema
  | BlockIOKVSubSchema
  | BlockIOArraySubSchema
  | BlockIOStringSubSchema
  | BlockIONumberSubSchema
  | BlockIOBooleanSubSchema
  | BlockIONullSubSchema;

export type BlockIOSubSchemaMeta = {
  title?: string;
  description?: string;
  placeholder?: string;
  advanced?: boolean;
  depends_on?: string[];
  hidden?: boolean;
};

export type BlockIOObjectSubSchema = BlockIOSubSchemaMeta & {
  type: "object";
  properties: { [key: string]: BlockIOSubSchema };
  default?: { [key: keyof BlockIOObjectSubSchema["properties"]]: any };
  required?: (keyof BlockIOObjectSubSchema["properties"])[];
  secret?: boolean;
};

export type BlockIOKVSubSchema = BlockIOSubSchemaMeta & {
  type: "object";
  additionalProperties?: { type: "string" | "number" | "integer" };
  default?: { [key: string]: string | number };
  secret?: boolean;
};

export type BlockIOArraySubSchema = BlockIOSubSchemaMeta & {
  type: "array";
  items?: BlockIOSimpleTypeSubSchema;
  default?: Array<string>;
  secret?: boolean;
};

export type BlockIOStringSubSchema = BlockIOSubSchemaMeta & {
  type: "string";
  enum?: string[];
  secret?: true;
  default?: string;
  format?: string;
};

export type BlockIONumberSubSchema = BlockIOSubSchemaMeta & {
  type: "integer" | "number";
  default?: number;
  secret?: boolean;
};

export type BlockIOBooleanSubSchema = BlockIOSubSchemaMeta & {
  type: "boolean";
  default?: boolean;
  secret?: boolean;
};

export type CredentialsType = "api_key" | "oauth2" | "user_password";

export type Credentials =
  | APIKeyCredentials
  | OAuth2Credentials
  | UserPasswordCredentials;

// --8<-- [start:BlockIOCredentialsSubSchema]
export const PROVIDER_NAMES = {
  ANTHROPIC: "anthropic",
  D_ID: "d_id",
  DISCORD: "discord",
  E2B: "e2b",
  EXA: "exa",
  FAL: "fal",
  GITHUB: "github",
  GOOGLE: "google",
  GOOGLE_MAPS: "google_maps",
  GROQ: "groq",
  HUBSPOT: "hubspot",
  IDEOGRAM: "ideogram",
  JINA: "jina",
  LINEAR: "linear",
  MEDIUM: "medium",
  MEM0: "mem0",
  NOTION: "notion",
  NVIDIA: "nvidia",
  OLLAMA: "ollama",
  OPENAI: "openai",
  OPENWEATHERMAP: "openweathermap",
  OPEN_ROUTER: "open_router",
  PINECONE: "pinecone",
  SLANT3D: "slant3d",
  SMTP: "smtp",
  TWITTER: "twitter",
  REPLICATE: "replicate",
  REDDIT: "reddit",
  REVID: "revid",
  UNREAL_SPEECH: "unreal_speech",
  TODOIST: "todoist",
} as const;
// --8<-- [end:BlockIOCredentialsSubSchema]

export type CredentialsProviderName =
  (typeof PROVIDER_NAMES)[keyof typeof PROVIDER_NAMES];

export type BlockIOCredentialsSubSchema = BlockIOSubSchemaMeta & {
  type: "object";
  /* Mirror of backend/data/model.py:CredentialsFieldSchemaExtra */
  credentials_provider: CredentialsProviderName[];
  credentials_scopes?: string[];
  credentials_types: Array<CredentialsType>;
  discriminator?: string;
  discriminator_mapping?: { [key: string]: CredentialsProviderName };
  secret?: boolean;
};

export type BlockIONullSubSchema = BlockIOSubSchemaMeta & {
  type: "null";
  secret?: boolean;
};

// At the time of writing, combined schemas only occur on the first nested level in a
// block schema. It is typed this way to make the use of these objects less tedious.
type BlockIOCombinedTypeSubSchema = BlockIOSubSchemaMeta &
  (
    | {
        type: "allOf";
        allOf: [BlockIOSimpleTypeSubSchema];
        secret?: boolean;
      }
    | {
        type: "anyOf";
        anyOf: BlockIOSimpleTypeSubSchema[];
        default?: string | number | boolean | null;
        secret?: boolean;
      }
    | {
        type: "oneOf";
        oneOf: BlockIOSimpleTypeSubSchema[];
        default?: string | number | boolean | null;
        secret?: boolean;
      }
  );

/* Mirror of backend/data/graph.py:Node */
export type Node = {
  id: string;
  block_id: string;
  input_default: { [key: string]: any };
  input_nodes: Array<{ name: string; node_id: string }>;
  output_nodes: Array<{ name: string; node_id: string }>;
  metadata: {
    position: { x: number; y: number };
    [key: string]: any;
  };
  webhook?: Webhook;
};

/* Mirror of backend/data/graph.py:Link */
export type Link = {
  id: string;
  source_id: string;
  sink_id: string;
  source_name: string;
  sink_name: string;
  is_static: boolean;
};

export type LinkCreatable = Omit<Link, "id" | "is_static"> & {
  id?: string;
};

/* Mirror of backend/data/graph.py:GraphExecution */
export type GraphExecution = {
  execution_id: string;
  started_at: number;
  ended_at: number;
  duration: number;
  total_run_time: number;
  status: "QUEUED" | "RUNNING" | "COMPLETED" | "TERMINATED" | "FAILED";
  graph_id: string;
  graph_version: number;
};

export type GraphMeta = {
  id: string;
  version: number;
  is_active: boolean;
  name: string;
  isCreatedByUser?: boolean;
  description: string;
  input_schema: BlockIOObjectSubSchema;
  output_schema: BlockIOObjectSubSchema;
};

/* Mirror of backend/data/graph.py:Graph */
export type Graph = GraphMeta & {
  nodes: Array<Node>;
  links: Array<Link>;
};

export type GraphUpdateable = Omit<
  Graph,
  "version" | "is_active" | "links" | "input_schema" | "output_schema"
> & {
  version?: number;
  is_active?: boolean;
  links: Array<LinkCreatable>;
  input_schema?: BlockIOObjectSubSchema;
  output_schema?: BlockIOObjectSubSchema;
};

export type GraphCreatable = Omit<GraphUpdateable, "id"> & { id?: string };

/* Derived from backend/executor/manager.py:ExecutionManager.add_execution */
export type GraphExecuteResponse = {
  /** ID of the initiated run */
  id: string;
  /** List of node executions */
  executions: Array<{ id: string; node_id: string }>;
};

/* Mirror of backend/data/execution.py:ExecutionResult */
export type NodeExecutionResult = {
  graph_id: string;
  graph_version: number;
  graph_exec_id: string;
  node_exec_id: string;
  node_id: string;
  block_id: string;
  status:
    | "INCOMPLETE"
    | "QUEUED"
    | "RUNNING"
    | "COMPLETED"
    | "TERMINATED"
    | "FAILED";
  input_data: { [key: string]: any };
  output_data: { [key: string]: Array<any> };
  add_time: Date;
  queue_time?: Date;
  start_time?: Date;
  end_time?: Date;
};

/* Mirror of backend/server/integrations/router.py:CredentialsMetaResponse */
export type CredentialsMetaResponse = {
  id: string;
  provider: CredentialsProviderName;
  type: CredentialsType;
  title?: string;
  scopes?: Array<string>;
  username?: string;
};

/* Mirror of backend/server/integrations/router.py:CredentialsDeletionResponse */
export type CredentialsDeleteResponse = {
  deleted: true;
  revoked: boolean | null;
};

/* Mirror of backend/server/integrations/router.py:CredentialsDeletionNeedsConfirmationResponse */
export type CredentialsDeleteNeedConfirmationResponse = {
  deleted: false;
  need_confirmation: true;
  message: string;
};

/* Mirror of backend/data/model.py:CredentialsMetaInput */
export type CredentialsMetaInput = {
  id: string;
  type: CredentialsType;
  title?: string;
  provider: string;
};

/* Mirror of backend/backend/data/model.py:_BaseCredentials */
type BaseCredentials = {
  id: string;
  type: CredentialsType;
  title?: string;
  provider: CredentialsProviderName;
};

/* Mirror of backend/backend/data/model.py:OAuth2Credentials */
export type OAuth2Credentials = BaseCredentials & {
  type: "oauth2";
  scopes: string[];
  username?: string;
  access_token: string;
  access_token_expires_at?: number;
  refresh_token?: string;
  refresh_token_expires_at?: number;
  metadata: Record<string, any>;
};

/* Mirror of backend/backend/data/model.py:APIKeyCredentials */
export type APIKeyCredentials = BaseCredentials & {
  type: "api_key";
  title: string;
  api_key: string;
  expires_at?: number;
};

export type UserPasswordCredentials = BaseCredentials & {
  type: "user_password";
  title: string;
  username: string;
  password: string;
};

/* Mirror of backend/data/integrations.py:Webhook */
export type Webhook = {
  id: string;
  url: string;
  provider: CredentialsProviderName;
  credentials_id: string;
  webhook_type: string;
  resource?: string;
  events: string[];
  secret: string;
  config: Record<string, any>;
  provider_webhook_id?: string;
};

export type User = {
  id: string;
  email: string;
};

export enum BlockUIType {
  STANDARD = "Standard",
  INPUT = "Input",
  OUTPUT = "Output",
  NOTE = "Note",
  WEBHOOK = "Webhook",
  WEBHOOK_MANUAL = "Webhook (manual)",
  AGENT = "Agent",
}

export enum SpecialBlockID {
  AGENT = "e189baac-8c20-45a1-94a7-55177ea42565",
  INPUT = "c0a8e994-ebf1-4a9c-a4d8-89d09c86741b",
  OUTPUT = "363ae599-353e-4804-937e-b2ee3cef3da4",
}

export type AnalyticsMetrics = {
  metric_name: string;
  metric_value: number;
  data_string: string;
};

export type AnalyticsDetails = {
  type: string;
  data: { [key: string]: any };
  index: string;
};

export type Pagination = {
  total_items: number;
  total_pages: number;
  current_page: number;
  page_size: number;
};

export type StoreAgent = {
  slug: string;
  agent_name: string;
  agent_image: string;
  creator: string;
  creator_avatar: string;
  sub_heading: string;
  description: string;
  runs: number;
  rating: number;
};

export type StoreAgentsResponse = {
  agents: StoreAgent[];
  pagination: Pagination;
};

export type StoreAgentDetails = {
  store_listing_version_id: string;
  slug: string;
  updated_at: string;
  agent_name: string;
  agent_video: string;
  agent_image: string[];
  creator: string;
  creator_avatar: string;
  sub_heading: string;
  description: string;
  categories: string[];
  runs: number;
  rating: number;
  versions: string[];
};

export type Creator = {
  name: string;
  username: string;
  description: string;
  avatar_url: string;
  num_agents: number;
  agent_rating: number;
  agent_runs: number;
};

export type CreatorsResponse = {
  creators: Creator[];
  pagination: Pagination;
};

export type CreatorDetails = {
  name: string;
  username: string;
  description: string;
  links: string[];
  avatar_url: string;
  agent_rating: number;
  agent_runs: number;
  top_categories: string[];
};

export type StoreSubmission = {
  agent_id: string;
  agent_version: number;
  name: string;
  sub_heading: string;
  description: string;
  image_urls: string[];
  date_submitted: string;
  status: string;
  runs: number;
  rating: number;
};

export type StoreSubmissionsResponse = {
  submissions: StoreSubmission[];
  pagination: Pagination;
};

export type StoreSubmissionRequest = {
  agent_id: string;
  agent_version: number;
  slug: string;
  name: string;
  sub_heading: string;
  video_url?: string;
  image_urls: string[];
  description: string;
  categories: string[];
};

export type ProfileDetails = {
  name: string;
  username: string;
  description: string;
  links: string[];
  avatar_url: string;
};

export type Schedule = {
  id: string;
  name: string;
  cron: string;
  user_id: string;
  graph_id: string;
  graph_version: number;
  input_data: { [key: string]: any };
  next_run_time: string;
};

export type ScheduleCreatable = {
  cron: string;
  graph_id: string;
  input_data: { [key: string]: any };
};

export type MyAgent = {
  agent_id: string;
  agent_version: number;
  agent_name: string;
  last_edited: string;
  description: string;
};

export type MyAgentsResponse = {
  agents: MyAgent[];
  pagination: Pagination;
};

export type StoreReview = {
  score: number;
  comments?: string;
};

export type StoreReviewCreate = {
  store_listing_version_id: string;
  score: number;
  comments?: string;
};

<<<<<<< HEAD
// Types for v2 Library
export enum LibraryAgentFilterEnum {
  CREATED_AT = "createdAt",
  UPDATED_AT = "updatedAt",
  IS_FAVOURITE = "isFavourite",
  IS_CREATED_BY_USER = "isCreatedByUser",
=======
// API Key Types

export enum APIKeyPermission {
  EXECUTE_GRAPH = "EXECUTE_GRAPH",
  READ_GRAPH = "READ_GRAPH",
  EXECUTE_BLOCK = "EXECUTE_BLOCK",
  READ_BLOCK = "READ_BLOCK",
}

export enum APIKeyStatus {
  ACTIVE = "ACTIVE",
  REVOKED = "REVOKED",
  SUSPENDED = "SUSPENDED",
}

export interface APIKey {
  id: string;
  name: string;
  prefix: string;
  postfix: string;
  status: APIKeyStatus;
  permissions: APIKeyPermission[];
  created_at: string;
  last_used_at?: string;
  revoked_at?: string;
  description?: string;
}

export interface CreateAPIKeyResponse {
  api_key: APIKey;
  plain_text_key: string;
}

export interface CreditTransaction {
  transaction_time: Date;
  transaction_type: string;
  amount: number;
  balance: number;
  description: string;
  usage_graph_id: string;
  usage_execution_id: string;
  usage_node_count: number;
  usage_starting_time: Date;
}

export interface TransactionHistory {
  transactions: CreditTransaction[];
  next_transaction_time: Date | null;
}

export enum AgentStatus {
  COMPLETED = "COMPLETED",
  HEALTHY = "HEALTHY",
  WAITING = "WAITING",
  ERROR = "ERROR",
}

export interface LibraryAgent {
  id: string;
  agent_id: string;
  agent_version: number;
  image_url: string;
  creator_name: string;
  creator_image_url: string;
  status: AgentStatus;
  updated_at: Date;
  name: string;
  description: string;
  input_schema: { [key: string]: any };
  new_output: boolean;
  can_access_graph: boolean;
  is_latest_version: boolean;
}

export interface LibraryAgentResponse {
  agents: LibraryAgent[];
  pagination: {
    total: number;
    page: number;
    size: number;
  };
}

export interface LibraryAgentPreset {
  id: string;
  updated_at: Date;
  agent_id: string;
  agent_version: number;
  name: string;
  description: string;
  is_active: boolean;
  inputs: { [key: string]: any };
}

export interface LibraryAgentPresetResponse {
  presets: LibraryAgentPreset[];
  pagination: {
    total: number;
    page: number;
    size: number;
  };
}

export interface CreateLibraryAgentPresetRequest {
  name: string;
  description: string;
  inputs: { [key: string]: any };
  agent_id: string;
  agent_version: number;
  is_active: boolean;
>>>>>>> 7a14e5dd
}<|MERGE_RESOLUTION|>--- conflicted
+++ resolved
@@ -547,123 +547,10 @@
   comments?: string;
 };
 
-<<<<<<< HEAD
 // Types for v2 Library
 export enum LibraryAgentFilterEnum {
   CREATED_AT = "createdAt",
   UPDATED_AT = "updatedAt",
   IS_FAVOURITE = "isFavourite",
   IS_CREATED_BY_USER = "isCreatedByUser",
-=======
-// API Key Types
-
-export enum APIKeyPermission {
-  EXECUTE_GRAPH = "EXECUTE_GRAPH",
-  READ_GRAPH = "READ_GRAPH",
-  EXECUTE_BLOCK = "EXECUTE_BLOCK",
-  READ_BLOCK = "READ_BLOCK",
-}
-
-export enum APIKeyStatus {
-  ACTIVE = "ACTIVE",
-  REVOKED = "REVOKED",
-  SUSPENDED = "SUSPENDED",
-}
-
-export interface APIKey {
-  id: string;
-  name: string;
-  prefix: string;
-  postfix: string;
-  status: APIKeyStatus;
-  permissions: APIKeyPermission[];
-  created_at: string;
-  last_used_at?: string;
-  revoked_at?: string;
-  description?: string;
-}
-
-export interface CreateAPIKeyResponse {
-  api_key: APIKey;
-  plain_text_key: string;
-}
-
-export interface CreditTransaction {
-  transaction_time: Date;
-  transaction_type: string;
-  amount: number;
-  balance: number;
-  description: string;
-  usage_graph_id: string;
-  usage_execution_id: string;
-  usage_node_count: number;
-  usage_starting_time: Date;
-}
-
-export interface TransactionHistory {
-  transactions: CreditTransaction[];
-  next_transaction_time: Date | null;
-}
-
-export enum AgentStatus {
-  COMPLETED = "COMPLETED",
-  HEALTHY = "HEALTHY",
-  WAITING = "WAITING",
-  ERROR = "ERROR",
-}
-
-export interface LibraryAgent {
-  id: string;
-  agent_id: string;
-  agent_version: number;
-  image_url: string;
-  creator_name: string;
-  creator_image_url: string;
-  status: AgentStatus;
-  updated_at: Date;
-  name: string;
-  description: string;
-  input_schema: { [key: string]: any };
-  new_output: boolean;
-  can_access_graph: boolean;
-  is_latest_version: boolean;
-}
-
-export interface LibraryAgentResponse {
-  agents: LibraryAgent[];
-  pagination: {
-    total: number;
-    page: number;
-    size: number;
-  };
-}
-
-export interface LibraryAgentPreset {
-  id: string;
-  updated_at: Date;
-  agent_id: string;
-  agent_version: number;
-  name: string;
-  description: string;
-  is_active: boolean;
-  inputs: { [key: string]: any };
-}
-
-export interface LibraryAgentPresetResponse {
-  presets: LibraryAgentPreset[];
-  pagination: {
-    total: number;
-    page: number;
-    size: number;
-  };
-}
-
-export interface CreateLibraryAgentPresetRequest {
-  name: string;
-  description: string;
-  inputs: { [key: string]: any };
-  agent_id: string;
-  agent_version: number;
-  is_active: boolean;
->>>>>>> 7a14e5dd
 }