--- conflicted
+++ resolved
@@ -273,10 +273,6 @@
 
       if (
         response.status === 403 &&
-<<<<<<< HEAD
-        // response.statusText === "Not authenticated" && // there might be a possibility that status text is different
-=======
->>>>>>> 27c9ec5b
         typeof window !== "undefined" // Check if in browser environment
       ) {
         window.location.href = "/login";
