FROM python:3.11

RUN pip install poetry

WORKDIR /app
<<<<<<< HEAD
COPY scripts/ /app
COPY requirements.txt /app
=======
>>>>>>> e309ba9f

COPY poetry.lock /app
COPY pyproject.toml /app
RUN poetry install

COPY scripts/ /app

CMD ["poetry", "run", "python", "main.py"]<|MERGE_RESOLUTION|>--- conflicted
+++ resolved
@@ -3,16 +3,12 @@
 RUN pip install poetry
 
 WORKDIR /app
-<<<<<<< HEAD
-COPY scripts/ /app
-COPY requirements.txt /app
-=======
->>>>>>> e309ba9f
 
 COPY poetry.lock /app
 COPY pyproject.toml /app
 RUN poetry install
 
 COPY scripts/ /app
+COPY requirements.txt /app
 
 CMD ["poetry", "run", "python", "main.py"]