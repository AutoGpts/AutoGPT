from typing import List

<<<<<<< HEAD
from ....sdk.abilities.registry import ability
=======
from ..registry import ability
>>>>>>> 2f79caa6

@ability(
    name="list_files",
    description="List files in a directory",
    parameters=[
        {
            "name": "path",
            "description": "Path to the directory",
            "type": "string",
            "required": True,
        }
    ],
    output_type="list[str]",
)
async def list_files(agent, task_id: str, path: str) -> List[str]:
    """
    List files in a workspace directory
    """
    return agent.workspace.list(task_id=task_id, path=str(path))


@ability(
    name="write_file",
    description="Write data to a file",
    parameters=[
        {
            "name": "file_path",
            "description": "Path to the file",
            "type": "string",
            "required": True,
        },
        {
            "name": "data",
            "description": "Data to write to the file",
            "type": "bytes",
            "required": True,
        },
    ],
    output_type="None",
)
async def write_file(agent, task_id: str, file_path: str, data: bytes):
    """
    Write data to a file
    """
    if isinstance(data, str):
        data = data.encode()

    agent.workspace.write(task_id=task_id, path=file_path, data=data)
    return await agent.db.create_artifact(
        task_id=task_id,
        file_name=file_path.split("/")[-1],
        relative_path=file_path,
        agent_created=True,
    )


@ability(
    name="read_file",
    description="Read data from a file",
    parameters=[
        {
            "name": "file_path",
            "description": "Path to the file",
            "type": "string",
            "required": True,
        },
    ],
    output_type="bytes",
)
async def read_file(agent, task_id: str, file_path: str) -> bytes:
    """
    Read data from a file
    """
    print(f"Task {task_id}: looking to read { file_path }")
    return agent.workspace.read(task_id=task_id, path=file_path)<|MERGE_RESOLUTION|>--- conflicted
+++ resolved
@@ -1,10 +1,6 @@
 from typing import List
 
-<<<<<<< HEAD
-from ....sdk.abilities.registry import ability
-=======
 from ..registry import ability
->>>>>>> 2f79caa6
 
 @ability(
     name="list_files",
