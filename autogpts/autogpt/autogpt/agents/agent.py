--- conflicted
+++ resolved
@@ -245,7 +245,6 @@
                 result = ActionSuccessResult(outputs=return_value)
             except AgentException as e:
                 result = ActionErrorResult(reason=e.message, error=e)
-                raise e
 
             result_tlength = self.llm_provider.count_tokens(str(result), self.llm.name)
             if result_tlength > self.send_token_limit // 3:
@@ -267,169 +266,13 @@
 
         return result
 
-<<<<<<< HEAD
-    def parse_and_process_response(
-        self, llm_response: ChatModelResponse, *args, **kwargs
-    ) -> Agent.ThoughtProcessOutput:
-        if "content" not in llm_response.response:
-            print("DEBUG llm_response",llm_response)
-            raise InvalidAgentResponseError("Assistant response has no text content")
-
-        response_content = llm_response.response["content"]
-=======
->>>>>>> 71770388
 
 #############
 # Utilities #
 #############
 
 
-<<<<<<< HEAD
-        _, errors = RESPONSE_SCHEMA.validate_object(assistant_reply_dict, logger)
-        if errors:
-            raise InvalidAgentResponseError(
-                "Validation of response failed:\n  "
-                + ";\n  ".join([str(e) for e in errors])
-            )
-
-        # Get command name and arguments
-        command_name, arguments = extract_command(
-            assistant_reply_dict, llm_response, self.config.use_functions_api
-        )
-        response = command_name, arguments, assistant_reply_dict
-
-        self.log_cycle_handler.log_cycle(
-            self.ai_config.ai_name,
-            self.created_at,
-            self.config.cycle_count,
-            assistant_reply_dict,
-            NEXT_ACTION_FILE_NAME,
-        )
-
-        self.event_history.register_action(
-            Action(
-                name=command_name,
-                args=arguments,
-                reasoning=assistant_reply_dict["thoughts"]["reasoning"],
-            )
-        )
-
-        return response
-
-
-RESPONSE_SCHEMA = JSONSchema(
-    type=JSONSchema.Type.OBJECT,
-    properties={
-        "thoughts": JSONSchema(
-            type=JSONSchema.Type.OBJECT,
-            required=True,
-            properties={
-                "text": JSONSchema(
-                    description="thoughts",
-                    type=JSONSchema.Type.STRING,
-                    required=True,
-                ),
-                "reasoning": JSONSchema(
-                    type=JSONSchema.Type.STRING,
-                    required=True,
-                ),
-                "plan": JSONSchema(
-                    description="- short bulleted\n- list that conveys\n- long-term plan",
-                    type=JSONSchema.Type.STRING,
-                    required=True,
-                ),
-                "criticism": JSONSchema(
-                    description="constructive self-criticism",
-                    type=JSONSchema.Type.STRING,
-                    required=True,
-                ),
-                "speak": JSONSchema(
-                    description="thoughts summary to say to user",
-                    type=JSONSchema.Type.STRING,
-                    required=True,
-                ),
-            },
-        ),
-        "command": JSONSchema(
-            type=JSONSchema.Type.OBJECT,
-            required=True,
-            properties={
-                "name": JSONSchema(
-                    type=JSONSchema.Type.STRING,
-                    required=True,
-                ),
-                "args": JSONSchema(
-                    type=JSONSchema.Type.OBJECT,
-                    required=True,
-                ),
-            },
-        ),
-    },
-)
-
-
-def extract_command(
-    assistant_reply_json: dict,
-    assistant_reply: ChatModelResponse,
-    use_openai_functions_api: bool,
-) -> tuple[str, dict[str, str]]:
-    """Parse the response and return the command name and arguments
-
-    Args:
-        assistant_reply_json (dict): The response object from the AI
-        assistant_reply (ChatModelResponse): The model response from the AI
-        config (Config): The config object
-
-    Returns:
-        tuple: The command name and arguments
-
-    Raises:
-        json.decoder.JSONDecodeError: If the response is not valid JSON
-
-        Exception: If any other error occurs
-    """
-    if use_openai_functions_api:
-        if "function_call" not in assistant_reply.response:
-            raise InvalidAgentResponseError("No 'function_call' in assistant reply")
-        assistant_reply_json["command"] = {
-            "name": assistant_reply.response["function_call"]["name"],
-            "args": json.loads(assistant_reply.response["function_call"]["arguments"]),
-        }
-    try:
-        if not isinstance(assistant_reply_json, dict):
-            raise InvalidAgentResponseError(
-                f"The previous message sent was not a dictionary {assistant_reply_json}"
-            )
-
-        if "command" not in assistant_reply_json:
-            raise InvalidAgentResponseError("Missing 'command' object in JSON")
-
-        command = assistant_reply_json["command"]
-        if not isinstance(command, dict):
-            raise InvalidAgentResponseError("'command' object is not a dictionary")
-
-        if "name" not in command:
-            raise InvalidAgentResponseError("Missing 'name' field in 'command' object")
-
-        command_name = command["name"]
-
-        # Use an empty dictionary if 'args' field is not present in 'command' object
-        arguments = command.get("args", {})
-
-        return command_name, arguments
-
-    except json.decoder.JSONDecodeError as e:
-        raise InvalidAgentResponseError("Invalid JSON")
-       
-
-    except Exception as e:
-        raise InvalidAgentResponseError(str(e))
-
-
-def execute_command(
-=======
 async def execute_command(
->>>>>>> 71770388
     command_name: str,
     arguments: dict[str, str],
     agent: Agent,
@@ -447,32 +290,16 @@
     # Execute a native command with the same name or alias, if it exists
     if command := agent.command_registry.get_command(command_name):
         try:
-<<<<<<< HEAD
-            return command(**arguments, agent=agent)
-        except AgentException as e:
-            raise e
-=======
             result = command(**arguments, agent=agent)
             if inspect.isawaitable(result):
                 return await result
             return result
         except AgentException:
             raise
->>>>>>> 71770388
         except Exception as e:
             raise CommandExecutionError(str(e))
 
     # Handle non-native commands (e.g. from plugins)
-<<<<<<< HEAD
-    for name, command in agent.prompt_generator.commands.items():
-        if command_name == name or command_name.lower() == command.description.lower():
-            try:
-                return command.function(**arguments)
-            except AgentException as e:
-                raise e
-            except Exception as e:
-                raise CommandExecutionError(str(e))
-=======
     if agent._prompt_scratchpad:
         for name, command in agent._prompt_scratchpad.commands.items():
             if (
@@ -485,7 +312,6 @@
                     raise
                 except Exception as e:
                     raise CommandExecutionError(str(e))
->>>>>>> 71770388
 
     raise UnknownCommandError(
         f"Cannot execute command '{command_name}': unknown command."
