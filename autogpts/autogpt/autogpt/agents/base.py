--- conflicted
+++ resolved
@@ -39,18 +39,13 @@
     SystemSettings,
     UserConfigurable,
 )
-<<<<<<< HEAD
-from autogpt.core.resource.model_providers import CHAT_MODELS, ModelName
+from autogpt.core.resource.model_providers import (
+    CHAT_MODELS,
+    AssistantFunctionCall,
+    ModelName,
+)
 from autogpt.core.resource.model_providers.openai import OpenAIModelName
-from autogpt.models.action_history import ActionResult, EpisodicActionHistory
-=======
-from autogpt.core.resource.model_providers import AssistantFunctionCall
-from autogpt.core.resource.model_providers.openai import (
-    OPEN_AI_CHAT_MODELS,
-    OpenAIModelName,
-)
 from autogpt.models.utils import ModelWithSummary
->>>>>>> ada2e198
 from autogpt.prompts.prompt import DEFAULT_TRIGGERING_PROMPT
 
 logger = logging.getLogger(__name__)
