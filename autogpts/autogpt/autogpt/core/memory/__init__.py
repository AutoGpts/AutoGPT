--- conflicted
+++ resolved
@@ -1,17 +1,14 @@
 """The memory subsystem manages the Agent's long-term memory."""
-<<<<<<< HEAD
 # from autogpts.autogpt.autogpt.core.memory.base import Memory , Memory, Memory.SystemSettings
 # from autogpts.autogpt.autogpt.core.memory.jsonfile import JSONFileMemory
 # from autogpts.autogpt.autogpt.core.memory.simple import Memory.SystemSettings, SimpleMemory
 
 # from autogpts.autogpt.autogpt.core.memory.table.base import BaseTable
-=======
-from autogpt.core.memory.base import Memory
-from autogpt.core.memory.simple import MemorySettings, SimpleMemory
+# from autogpt.core.memory.base import Memory
+# from autogpt.core.memory.simple import MemorySettings, SimpleMemory
 
-__all__ = [
-    "Memory",
-    "MemorySettings",
-    "SimpleMemory",
-]
->>>>>>> b1419e85
+# __all__ = [
+#     "Memory",
+#     "MemorySettings",
+#     "SimpleMemory",
+# ]