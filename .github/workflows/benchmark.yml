name: benchmark

on:
  workflow_dispatch:

jobs:
  build:
    runs-on: ubuntu-latest
    environment: benchmark
    strategy:
      matrix:
<<<<<<< HEAD
        python-version: ['3.10']
=======
        python-version: ['3.10', '3.11']
>>>>>>> 9514919d

    steps:
    - name: Check out repository
      uses: actions/checkout@v3

    - name: Set up Python ${{ matrix.python-version }}
      uses: actions/setup-python@v2
      with:
        python-version: ${{ matrix.python-version }}

    - name: Install dependencies
      run: |
        python -m pip install --upgrade pip
        pip install -r requirements.txt
    - name: benchmark
      run: |
         python benchmark/benchmark_entrepeneur_gpt_with_undecisive_user.py
      env:
        OPENAI_API_KEY: ${{ secrets.OPENAI_API_KEY }}<|MERGE_RESOLUTION|>--- conflicted
+++ resolved
@@ -9,11 +9,8 @@
     environment: benchmark
     strategy:
       matrix:
-<<<<<<< HEAD
-        python-version: ['3.10']
-=======
         python-version: ['3.10', '3.11']
->>>>>>> 9514919d
+
 
     steps:
     - name: Check out repository
