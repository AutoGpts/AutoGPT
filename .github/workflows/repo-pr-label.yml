name: Repo - Pull Request auto-label

on:
  # So that PRs touching the same files as the push are updated
  push:
<<<<<<< HEAD
    branches: [master, dev, release-*]
=======
    branches: [ master, dev, release-* ]
>>>>>>> d46219c8
    paths-ignore:
      - "classic/forge/tests/vcr_cassettes"
      - "classic/benchmark/reports/**"
  # So that the `dirtyLabel` is removed if conflicts are resolve
  # We recommend `pull_request_target` so that github secrets are available.
  # In `pull_request` we wouldn't be able to change labels of fork PRs
  pull_request_target:
    types: [opened, synchronize]

concurrency:
  group: ${{ format('pr-label-{0}', github.event.pull_request.number || github.sha) }}
  cancel-in-progress: true

jobs:
  conflicts:
    runs-on: ubuntu-latest
    permissions:
      contents: read
      pull-requests: write
    steps:
      - name: Update PRs with conflict labels
        uses: eps1lon/actions-label-merge-conflict@releases/2.x
        with:
          dirtyLabel: "conflicts"
          #removeOnDirtyLabel: "PR: ready to ship"
          repoToken: "${{ secrets.GITHUB_TOKEN }}"
          commentOnDirty: "This pull request has conflicts with the base branch, please resolve those so we can evaluate the pull request."
          commentOnClean: "Conflicts have been resolved! 🎉 A maintainer will review the pull request shortly."

  size:
    if: ${{ github.event_name == 'pull_request_target' }}
    permissions:
      issues: write
      pull-requests: write
    runs-on: ubuntu-latest
    steps:
      - uses: codelytv/pr-size-labeler@v1
        with:
          GITHUB_TOKEN: ${{ secrets.GITHUB_TOKEN }}
          xs_label: "size/xs"
          xs_max_size: 2
          s_label: "size/s"
          s_max_size: 10
          m_label: "size/m"
          m_max_size: 100
          l_label: "size/l"
          l_max_size: 500
          xl_label: "size/xl"
          message_if_xl:

  scope:
    if: ${{ github.event_name == 'pull_request_target' }}
    permissions:
      contents: read
      pull-requests: write
    runs-on: ubuntu-latest
    steps:
      - uses: actions/labeler@v5
        with:
          sync-labels: true<|MERGE_RESOLUTION|>--- conflicted
+++ resolved
@@ -3,11 +3,7 @@
 on:
   # So that PRs touching the same files as the push are updated
   push:
-<<<<<<< HEAD
-    branches: [master, dev, release-*]
-=======
     branches: [ master, dev, release-* ]
->>>>>>> d46219c8
     paths-ignore:
       - "classic/forge/tests/vcr_cassettes"
       - "classic/benchmark/reports/**"
