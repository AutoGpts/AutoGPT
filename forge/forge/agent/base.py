--- conflicted
+++ resolved
@@ -129,18 +129,7 @@
         return instance
 
 
-<<<<<<< HEAD
-class BaseAgent(Configurable[BaseAgentSettings], metaclass=AgentMeta):
-    C = TypeVar("C", bound=AgentComponent)
-
-    default_settings = BaseAgentSettings(
-        name="BaseAgent",
-        description=__doc__ if __doc__ else "",
-    )
-
-=======
 class BaseAgent(Generic[AnyProposal], metaclass=AgentMeta):
->>>>>>> f107ff8c
     def __init__(
         self,
         settings: BaseAgentSettings,
