from __future__ import annotations

import logging
from typing import Any, Callable, Iterator, Optional, Sequence, TypeVar, get_args

from pydantic import ValidationError

from .anthropic import ANTHROPIC_CHAT_MODELS, AnthropicModelName, AnthropicProvider
from .groq import GROQ_CHAT_MODELS, GroqModelName, GroqProvider
from .llamafile import LLAMAFILE_CHAT_MODELS, LlamafileModelName, LlamafileProvider
from .openai import OPEN_AI_CHAT_MODELS, OpenAIModelName, OpenAIProvider
from .schema import (
    AssistantChatMessage,
    BaseChatModelProvider,
    ChatMessage,
    ChatModelInfo,
    ChatModelResponse,
    CompletionModelFunction,
    ModelProviderBudget,
    ModelProviderConfiguration,
    ModelProviderName,
    ModelProviderSettings,
    ModelTokenizer,
)

_T = TypeVar("_T")

ModelName = AnthropicModelName | GroqModelName | LlamafileModelName | OpenAIModelName
EmbeddingModelProvider = OpenAIProvider

CHAT_MODELS = {
    **ANTHROPIC_CHAT_MODELS,
    **GROQ_CHAT_MODELS,
    **LLAMAFILE_CHAT_MODELS,
    **OPEN_AI_CHAT_MODELS,
}


class MultiProvider(BaseChatModelProvider[ModelName, ModelProviderSettings]):
    default_settings = ModelProviderSettings(
        name="multi_provider",
        description=(
            "Provides access to all of the available models, regardless of provider."
        ),
        configuration=ModelProviderConfiguration(
            retries_per_request=7,
        ),
        budget=ModelProviderBudget(),
    )

    _budget: ModelProviderBudget

    _provider_instances: dict[ModelProviderName, ChatModelProvider]

    def __init__(
        self,
        settings: Optional[ModelProviderSettings] = None,
        logger: Optional[logging.Logger] = None,
    ):
        super(MultiProvider, self).__init__(settings=settings, logger=logger)
        self._budget = self._settings.budget or ModelProviderBudget()

        self._provider_instances = {}

    async def get_available_models(self) -> Sequence[ChatModelInfo[ModelName]]:
        # TODO: support embeddings
        return await self.get_available_chat_models()

    async def get_available_chat_models(self) -> Sequence[ChatModelInfo[ModelName]]:
        models = []
        for provider in self.get_available_providers():
            models.extend(await provider.get_available_chat_models())
        return models

    def get_token_limit(self, model_name: ModelName) -> int:
        """Get the token limit for a given model."""
        return self.get_model_provider(model_name).get_token_limit(
            model_name  # type: ignore
        )

    def get_tokenizer(self, model_name: ModelName) -> ModelTokenizer[Any]:
        return self.get_model_provider(model_name).get_tokenizer(
            model_name  # type: ignore
        )

    def count_tokens(self, text: str, model_name: ModelName) -> int:
        return self.get_model_provider(model_name).count_tokens(
            text=text, model_name=model_name  # type: ignore
        )

    def count_message_tokens(
        self, messages: ChatMessage | list[ChatMessage], model_name: ModelName
    ) -> int:
        return self.get_model_provider(model_name).count_message_tokens(
            messages=messages, model_name=model_name  # type: ignore
        )

    async def create_chat_completion(
        self,
        model_prompt: list[ChatMessage],
        model_name: ModelName,
        completion_parser: Callable[[AssistantChatMessage], _T] = lambda _: None,
        functions: Optional[list[CompletionModelFunction]] = None,
        max_output_tokens: Optional[int] = None,
        prefill_response: str = "",
        **kwargs,
    ) -> ChatModelResponse[_T]:
        """Create a completion using the Anthropic API."""
        return await self.get_model_provider(model_name).create_chat_completion(
            model_prompt=model_prompt,
            model_name=model_name,  # type: ignore
            completion_parser=completion_parser,
            functions=functions,
            max_output_tokens=max_output_tokens,
            prefill_response=prefill_response,
            **kwargs,
        )

    def get_model_provider(self, model: ModelName) -> ChatModelProvider:
        model_info = CHAT_MODELS[model]
        return self._get_provider(model_info.provider_name)

    def get_available_providers(self) -> Iterator[ChatModelProvider]:
        for provider_name in ModelProviderName:
            self._logger.debug(f"Checking if {provider_name} is available...")
            try:
                yield self._get_provider(provider_name)
                self._logger.debug(f"{provider_name} is available!")
            except ValueError:
                pass

    def _get_provider(self, provider_name: ModelProviderName) -> ChatModelProvider:
        _provider = self._provider_instances.get(provider_name)
        if not _provider:
            Provider = self._get_provider_class(provider_name)
<<<<<<< HEAD
            self._logger.debug(
                f"{Provider.__name__} not yet in cache, trying to init..."
            )

            settings = Provider.default_settings.copy(deep=True)
=======
            settings = Provider.default_settings.model_copy(deep=True)
>>>>>>> ecb054af
            settings.budget = self._budget
            settings.configuration.extra_request_headers.update(
                self._settings.configuration.extra_request_headers
            )
            if settings.credentials is None:
                credentials_field = settings.__fields__["credentials"]
                Credentials = credentials_field.type_
                self._logger.debug(f"Loading {Credentials.__name__}...")
                try:
<<<<<<< HEAD
=======
                    Credentials = get_args(  # Union[Credentials, None] -> Credentials
                        settings.model_fields["credentials"].annotation
                    )[0]
>>>>>>> ecb054af
                    settings.credentials = Credentials.from_env()
                except ValidationError as e:
                    if credentials_field.required:
                        self._logger.debug(
                            f"Could not load (required) {Credentials.__name__}"
                        )
                        raise ValueError(
                            f"{Provider.__name__} is unavailable: "
                            "can't load credentials"
                        ) from e
                    self._logger.debug(
                        f"Could not load {Credentials.__name__}, continuing without..."
                    )

            self._provider_instances[provider_name] = _provider = Provider(
                settings=settings, logger=self._logger  # type: ignore
            )
            _provider._budget = self._budget  # Object binding not preserved by Pydantic
            self._logger.debug(f"Initialized {Provider.__name__}!")
        return _provider

    @classmethod
    def _get_provider_class(
        cls, provider_name: ModelProviderName
    ) -> type[AnthropicProvider | GroqProvider | OpenAIProvider]:
        try:
            return {
                ModelProviderName.ANTHROPIC: AnthropicProvider,
                ModelProviderName.GROQ: GroqProvider,
                ModelProviderName.LLAMAFILE: LlamafileProvider,
                ModelProviderName.OPENAI: OpenAIProvider,
            }[provider_name]
        except KeyError:
            raise ValueError(f"{provider_name} is not a known provider") from None

    def __repr__(self):
        return f"{self.__class__.__name__}()"


ChatModelProvider = (
    AnthropicProvider
    | GroqProvider
    | LlamafileProvider
    | OpenAIProvider
    | MultiProvider
)<|MERGE_RESOLUTION|>--- conflicted
+++ resolved
@@ -133,30 +133,22 @@
         _provider = self._provider_instances.get(provider_name)
         if not _provider:
             Provider = self._get_provider_class(provider_name)
-<<<<<<< HEAD
             self._logger.debug(
                 f"{Provider.__name__} not yet in cache, trying to init..."
             )
 
-            settings = Provider.default_settings.copy(deep=True)
-=======
             settings = Provider.default_settings.model_copy(deep=True)
->>>>>>> ecb054af
             settings.budget = self._budget
             settings.configuration.extra_request_headers.update(
                 self._settings.configuration.extra_request_headers
             )
             if settings.credentials is None:
-                credentials_field = settings.__fields__["credentials"]
-                Credentials = credentials_field.type_
+                credentials_field = settings.model_fields["credentials"]
+                Credentials = get_args(  # Union[Credentials, None] -> Credentials
+                    credentials_field.annotation
+                )[0]
                 self._logger.debug(f"Loading {Credentials.__name__}...")
                 try:
-<<<<<<< HEAD
-=======
-                    Credentials = get_args(  # Union[Credentials, None] -> Credentials
-                        settings.model_fields["credentials"].annotation
-                    )[0]
->>>>>>> ecb054af
                     settings.credentials = Credentials.from_env()
                 except ValidationError as e:
                     if credentials_field.required:
