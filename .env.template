################################################################################
### AUTO-GPT - GENERAL SETTINGS
################################################################################

## EXECUTE_LOCAL_COMMANDS - Allow local command execution (Default: False)
## RESTRICT_TO_WORKSPACE - Restrict file operations to workspace ./auto_gpt_workspace (Default: True)
# EXECUTE_LOCAL_COMMANDS=False
# RESTRICT_TO_WORKSPACE=True

## BROWSE_CHUNK_MAX_LENGTH - When browsing website, define the length of chunk stored in memory
# BROWSE_CHUNK_MAX_LENGTH=8192

## USER_AGENT - Define the user-agent used by the requests library to browse website (string)
# USER_AGENT="Mozilla/5.0 (Macintosh; Intel Mac OS X 10_15_4) AppleWebKit/537.36 (KHTML, like Gecko) Chrome/83.0.4103.97 Safari/537.36"

## AI_SETTINGS_FILE - Specifies which AI Settings file to use (defaults to ai_settings.yaml)
# AI_SETTINGS_FILE=ai_settings.yaml

################################################################################
### LLM PROVIDER
################################################################################

### OPENAI
## OPENAI_API_KEY - OpenAI API Key (Example: my-openai-api-key)
## TEMPERATURE - Sets temperature in OpenAI (Default: 0)
## USE_AZURE - Use Azure OpenAI or not (Default: False)
OPENAI_API_KEY=your-openai-api-key
# TEMPERATURE=0
# USE_AZURE=False

### AZURE
# moved to `azure.yaml.template`

################################################################################
### LLM MODELS
################################################################################

## SMART_LLM_MODEL - Smart language model (Default: gpt-4)
## FAST_LLM_MODEL - Fast language model (Default: gpt-3.5-turbo)
# SMART_LLM_MODEL=gpt-4
# FAST_LLM_MODEL=gpt-3.5-turbo

### LLM MODEL SETTINGS
## FAST_TOKEN_LIMIT - Fast token limit for OpenAI (Default: 4000)
## SMART_TOKEN_LIMIT - Smart token limit for OpenAI (Default: 8000)
## When using --gpt3only this needs to be set to 4000.
# FAST_TOKEN_LIMIT=4000
# SMART_TOKEN_LIMIT=8000

################################################################################
### MEMORY
################################################################################

### MEMORY_BACKEND - Memory backend type
## local - Default
## pinecone - Pinecone (if configured)
## redis - Redis (if configured)
## milvus - Milvus (if configured)
## MEMORY_INDEX - Name of index created in Memory backend (Default: auto-gpt)
# MEMORY_BACKEND=local
# MEMORY_INDEX=auto-gpt

### PINECONE
<<<<<<< HEAD
# PINECONE_API_KEY - Pinecone API Key (Example: my-pinecone-api-key)
# PINECONE_ENV - Pinecone environment (region) (Example: us-west-2)
# PINECONE_INDEX - Table name to use (Default: auto-gpt)
PINECONE_API_KEY=your-pinecone-api-key
PINECONE_ENV=your-pinecone-region
PINECONE_INDEX=auto-gpt

### REDIS
# REDIS_HOST - Redis host (Default: localhost)
# REDIS_PORT - Redis port (Default: 6379)
# REDIS_PASSWORD - Redis password (Default: "")
# REDIS_INDEX - Name of the index to use (Default: auto-gpt)
# WIPE_REDIS_ON_START - Wipes data / index on start (Default: False)
REDIS_HOST=localhost
REDIS_PORT=6379
REDIS_PASSWORD=
REDIS_INDEX=auto-gpt
WIPE_REDIS_ON_START=False

### LOCAL CACHE
# LOCAL_CACHE_INDEX - File name of the local cache (Default: auto-gpt)
LOCAL_CACHE_INDEX=auto-gpt
=======
## PINECONE_API_KEY - Pinecone API Key (Example: my-pinecone-api-key)
## PINECONE_ENV - Pinecone environment (region) (Example: us-west-2)
# PINECONE_API_KEY=your-pinecone-api-key
# PINECONE_ENV=your-pinecone-region

### REDIS
## REDIS_HOST - Redis host (Default: localhost, use "redis" for docker-compose)
## REDIS_PORT - Redis port (Default: 6379)
## REDIS_PASSWORD - Redis password (Default: "")
## WIPE_REDIS_ON_START - Wipes data / index on start (Default: True)
# REDIS_HOST=localhost
# REDIS_PORT=6379
# REDIS_PASSWORD=
# WIPE_REDIS_ON_START=True

### WEAVIATE
## MEMORY_BACKEND - Use 'weaviate' to use Weaviate vector storage
## WEAVIATE_HOST - Weaviate host IP
## WEAVIATE_PORT - Weaviate host port
## WEAVIATE_PROTOCOL - Weaviate host protocol (e.g. 'http')
## USE_WEAVIATE_EMBEDDED - Whether to use Embedded Weaviate
## WEAVIATE_EMBEDDED_PATH - File system path were to persist data when running Embedded Weaviate
## WEAVIATE_USERNAME - Weaviate username
## WEAVIATE_PASSWORD - Weaviate password
## WEAVIATE_API_KEY - Weaviate API key if using API-key-based authentication
# WEAVIATE_HOST="127.0.0.1"
# WEAVIATE_PORT=8080
# WEAVIATE_PROTOCOL="http"
# USE_WEAVIATE_EMBEDDED=False
# WEAVIATE_EMBEDDED_PATH="/home/me/.local/share/weaviate"
# WEAVIATE_USERNAME=
# WEAVIATE_PASSWORD=
# WEAVIATE_API_KEY=

### MILVUS
## MILVUS_ADDR - Milvus remote address (e.g. localhost:19530)
## MILVUS_COLLECTION - Milvus collection,
## change it if you want to start a new memory and retain the old memory.
# MILVUS_ADDR=your-milvus-cluster-host-port
# MILVUS_COLLECTION=autogpt
>>>>>>> a2723f16

################################################################################
### IMAGE GENERATION PROVIDER
################################################################################

### OPEN AI
## IMAGE_PROVIDER - Image provider (Example: dalle)
## IMAGE_SIZE - Image size (Example: 256)
##   DALLE: 256, 512, 1024
# IMAGE_PROVIDER=dalle
# IMAGE_SIZE=256

### HUGGINGFACE
## HUGGINGFACE_IMAGE_MODEL - Text-to-image model from Huggingface (Default: CompVis/stable-diffusion-v1-4)
## HUGGINGFACE_API_TOKEN - HuggingFace API token (Example: my-huggingface-api-token)
# HUGGINGFACE_IMAGE_MODEL=CompVis/stable-diffusion-v1-4
# HUGGINGFACE_API_TOKEN=your-huggingface-api-token

### STABLE DIFFUSION WEBUI
## SD_WEBUI_AUTH - Stable diffusion webui username:password pair (Example: username:password)
## SD_WEBUI_URL - Stable diffusion webui API URL (Example: http://127.0.0.1:7860)
# SD_WEBUI_AUTH=
# SD_WEBUI_URL=http://127.0.0.1:7860

################################################################################
### AUDIO TO TEXT PROVIDER
################################################################################

### HUGGINGFACE
# HUGGINGFACE_AUDIO_TO_TEXT_MODEL=facebook/wav2vec2-base-960h

################################################################################
### GIT Provider for repository actions
################################################################################

### GITHUB
## GITHUB_API_KEY - Github API key / PAT (Example: github_pat_123)
## GITHUB_USERNAME - Github username
# GITHUB_API_KEY=github_pat_123
# GITHUB_USERNAME=your-github-username

################################################################################
### WEB BROWSING
################################################################################

### BROWSER
## HEADLESS_BROWSER - Whether to run the browser in headless mode (default: True)
## USE_WEB_BROWSER - Sets the web-browser driver to use with selenium (default: chrome).
##   Note: set this to either 'chrome', 'firefox', or 'safari' depending on your current browser
# HEADLESS_BROWSER=True
# USE_WEB_BROWSER=chrome

### GOOGLE
## GOOGLE_API_KEY - Google API key (Example: my-google-api-key)
## CUSTOM_SEARCH_ENGINE_ID - Custom search engine ID (Example: my-custom-search-engine-id)
# GOOGLE_API_KEY=your-google-api-key
# CUSTOM_SEARCH_ENGINE_ID=your-custom-search-engine-id

################################################################################
### TTS PROVIDER
################################################################################

### MAC OS
## USE_MAC_OS_TTS - Use Mac OS TTS or not (Default: False)
# USE_MAC_OS_TTS=False

### STREAMELEMENTS
## USE_BRIAN_TTS - Use Brian TTS or not (Default: False)
# USE_BRIAN_TTS=False

### ELEVENLABS
## ELEVENLABS_API_KEY - Eleven Labs API key (Example: my-elevenlabs-api-key)
## ELEVENLABS_VOICE_1_ID - Eleven Labs voice 1 ID (Example: my-voice-id-1)
## ELEVENLABS_VOICE_2_ID - Eleven Labs voice 2 ID (Example: my-voice-id-2)
# ELEVENLABS_API_KEY=your-elevenlabs-api-key
# ELEVENLABS_VOICE_1_ID=your-voice-id-1
# ELEVENLABS_VOICE_2_ID=your-voice-id-2

################################################################################
### TWITTER API
################################################################################

# TW_CONSUMER_KEY=
# TW_CONSUMER_SECRET=
# TW_ACCESS_TOKEN=
# TW_ACCESS_TOKEN_SECRET=<|MERGE_RESOLUTION|>--- conflicted
+++ resolved
@@ -56,49 +56,27 @@
 ## pinecone - Pinecone (if configured)
 ## redis - Redis (if configured)
 ## milvus - Milvus (if configured)
-## MEMORY_INDEX - Name of index created in Memory backend (Default: auto-gpt)
 # MEMORY_BACKEND=local
-# MEMORY_INDEX=auto-gpt
 
 ### PINECONE
-<<<<<<< HEAD
-# PINECONE_API_KEY - Pinecone API Key (Example: my-pinecone-api-key)
-# PINECONE_ENV - Pinecone environment (region) (Example: us-west-2)
-# PINECONE_INDEX - Table name to use (Default: auto-gpt)
-PINECONE_API_KEY=your-pinecone-api-key
-PINECONE_ENV=your-pinecone-region
-PINECONE_INDEX=auto-gpt
-
-### REDIS
-# REDIS_HOST - Redis host (Default: localhost)
-# REDIS_PORT - Redis port (Default: 6379)
-# REDIS_PASSWORD - Redis password (Default: "")
-# REDIS_INDEX - Name of the index to use (Default: auto-gpt)
-# WIPE_REDIS_ON_START - Wipes data / index on start (Default: False)
-REDIS_HOST=localhost
-REDIS_PORT=6379
-REDIS_PASSWORD=
-REDIS_INDEX=auto-gpt
-WIPE_REDIS_ON_START=False
-
-### LOCAL CACHE
-# LOCAL_CACHE_INDEX - File name of the local cache (Default: auto-gpt)
-LOCAL_CACHE_INDEX=auto-gpt
-=======
 ## PINECONE_API_KEY - Pinecone API Key (Example: my-pinecone-api-key)
 ## PINECONE_ENV - Pinecone environment (region) (Example: us-west-2)
+## PINECONE_INDEX - Name of the index to use (Example: auto-gpt)
 # PINECONE_API_KEY=your-pinecone-api-key
 # PINECONE_ENV=your-pinecone-region
+# PINECONE_INDEX=auto-gpt
 
 ### REDIS
 ## REDIS_HOST - Redis host (Default: localhost, use "redis" for docker-compose)
 ## REDIS_PORT - Redis port (Default: 6379)
 ## REDIS_PASSWORD - Redis password (Default: "")
 ## WIPE_REDIS_ON_START - Wipes data / index on start (Default: True)
+## REDIS_INDEX - Name of the index to use (Example: auto-gpt)
 # REDIS_HOST=localhost
 # REDIS_PORT=6379
 # REDIS_PASSWORD=
 # WIPE_REDIS_ON_START=True
+# REDIS_INDEX=auto-gpt
 
 ### WEAVIATE
 ## MEMORY_BACKEND - Use 'weaviate' to use Weaviate vector storage
@@ -110,6 +88,7 @@
 ## WEAVIATE_USERNAME - Weaviate username
 ## WEAVIATE_PASSWORD - Weaviate password
 ## WEAVIATE_API_KEY - Weaviate API key if using API-key-based authentication
+## WEAVIATE_INDEX - Name of the index to use (Example: auto-gpt)
 # WEAVIATE_HOST="127.0.0.1"
 # WEAVIATE_PORT=8080
 # WEAVIATE_PROTOCOL="http"
@@ -118,6 +97,7 @@
 # WEAVIATE_USERNAME=
 # WEAVIATE_PASSWORD=
 # WEAVIATE_API_KEY=
+# WEAVIATE_INDEX=auto-gpt
 
 ### MILVUS
 ## MILVUS_ADDR - Milvus remote address (e.g. localhost:19530)
@@ -125,7 +105,6 @@
 ## change it if you want to start a new memory and retain the old memory.
 # MILVUS_ADDR=your-milvus-cluster-host-port
 # MILVUS_COLLECTION=autogpt
->>>>>>> a2723f16
 
 ################################################################################
 ### IMAGE GENERATION PROVIDER
