--- conflicted
+++ resolved
@@ -8,7 +8,6 @@
 from autogpt.logs import logger
 from autogpt.memory import get_memory
 
-<<<<<<< HEAD
 from autogpt import chat
 from autogpt import commands as cmd
 from autogpt import speak, utils
@@ -19,14 +18,10 @@
 from autogpt.logger import logger
 from autogpt.memory import get_memory, get_supported_memory_backends
 from autogpt.spinner import Spinner
-=======
-from autogpt.prompt import construct_prompt
->>>>>>> 793ea4d8
 
 # Load environment variables from .env file
 
 
-<<<<<<< HEAD
 def check_openai_api_key():
     """Check if the OpenAI API key is set in config.py or as an environment variable."""
     if not cfg.openai_api_key:
@@ -251,11 +246,6 @@
 
 def main():
     global ai_name, memory
-=======
-def main() -> None:
-    """Main function for the script"""
-    cfg = Config()
->>>>>>> 793ea4d8
     # TODO: fill in llm values here
     check_openai_api_key()
     parse_arguments()
@@ -287,9 +277,5 @@
     agent.start_interaction_loop()
 
 
-<<<<<<< HEAD
-
-=======
->>>>>>> 793ea4d8
 if __name__ == "__main__":
     main()