--- conflicted
+++ resolved
@@ -49,26 +49,6 @@
     prompt_settings_file: str = "prompt_settings.yaml"
     workspace_path: Optional[str] = None
     file_logger_path: Optional[str] = None
-<<<<<<< HEAD
-    debug_mode: bool
-    plugins_dir: str
-    plugins_config: PluginsConfig
-    continuous_limit: int
-    speak_mode: bool
-    skip_reprompt: bool
-    allow_downloads: bool
-    exit_key: str
-    plain_output: bool
-    disabled_command_categories: list[str]
-    wipe_workspace_on_start: bool
-    shell_command_control: str
-    shell_denylist: list[str]
-    shell_allowlist: list[str]
-    ai_settings_file: str
-    prompt_settings_file: str
-    embedding_model: str
-    browse_spacy_language_model: str
-=======
     # Model configuration
     fast_llm: str = "gpt-3.5-turbo"
     smart_llm: str = "gpt-4"
@@ -97,6 +77,7 @@
     disabled_command_categories: list[str] = Field(default_factory=list)
     # File ops
     restrict_to_workspace: bool = True
+    wipe_workspace_on_start: bool = False
     allow_downloads: bool = False
     # Shell commands
     shell_command_control: str = "denylist"
@@ -133,7 +114,6 @@
     # Credentials #
     ###############
     # OpenAI
->>>>>>> ed12b2c7
     openai_api_key: Optional[str] = None
     openai_api_type: Optional[str] = None
     openai_api_base: Optional[str] = None
@@ -179,71 +159,6 @@
     def get_azure_credentials(self, model: str) -> dict[str, str]:
         """Get the kwargs for the Azure API."""
 
-<<<<<<< HEAD
-    elevenlabs_api_key = os.getenv("ELEVENLABS_API_KEY")
-    if os.getenv("USE_MAC_OS_TTS"):
-        default_tts_provider = "macos"
-    elif elevenlabs_api_key:
-        default_tts_provider = "elevenlabs"
-    elif os.getenv("USE_BRIAN_TTS"):
-        default_tts_provider = "streamelements"
-    else:
-        default_tts_provider = "gtts"
-
-    defaults_settings = Config(
-        name="Default Server Config",
-        description="This is a default server configuration",
-        smart_llm_model="gpt-3.5-turbo",
-        fast_llm_model="gpt-3.5-turbo",
-        continuous_mode=False,
-        continuous_limit=0,
-        skip_news=False,
-        debug_mode=False,
-        plugins_dir="plugins",
-        plugins_config=PluginsConfig({}),
-        speak_mode=False,
-        skip_reprompt=False,
-        allow_downloads=False,
-        exit_key="n",
-        plain_output=False,
-        disabled_command_categories=[],
-        wipe_workspace_on_start=False,
-        shell_command_control="denylist",
-        shell_denylist=["sudo", "su"],
-        shell_allowlist=[],
-        ai_settings_file="ai_settings.yaml",
-        prompt_settings_file="prompt_settings.yaml",
-        embedding_model="text-embedding-ada-002",
-        browse_spacy_language_model="en_core_web_sm",
-        temperature=0,
-        use_azure=False,
-        execute_local_commands=False,
-        restrict_to_workspace=True,
-        openai_functions=False,
-        streamelements_voice="Brian",
-        text_to_speech_provider=default_tts_provider,
-        image_size=256,
-        huggingface_image_model="CompVis/stable-diffusion-v1-4",
-        audio_to_text_provider="huggingface",
-        sd_webui_url="http://localhost:7860",
-        selenium_web_browser="chrome",
-        selenium_headless=True,
-        user_agent="Mozilla/5.0 (Macintosh; Intel Mac OS X 10_15_4) AppleWebKit/537.36 (KHTML, like Gecko) Chrome/83.0.4103.97 Safari/537.36",
-        memory_backend="json_file",
-        memory_index="auto-gpt-memory",
-        redis_host="localhost",
-        redis_port=6379,
-        wipe_redis_on_start=True,
-        plugins_allowlist=[],
-        plugins_denylist=[],
-        plugins_openai=[],
-        plugins_config_file=default_plugins_config_file,
-        chat_messages_enabled=True,
-        plugins=[],
-        authorise_key="y",
-        redis_password="",
-    )
-=======
         # Fix --gpt3only and --gpt4only in combination with Azure
         fast_llm = (
             self.fast_llm
@@ -294,7 +209,6 @@
 
 class ConfigBuilder(Configurable[Config]):
     default_settings = Config()
->>>>>>> ed12b2c7
 
     @classmethod
     def build_config_from_env(cls) -> Config:
@@ -317,6 +231,8 @@
             == "True",
             "restrict_to_workspace": os.getenv("RESTRICT_TO_WORKSPACE", "True")
             == "True",
+            "wipe_workspace_on_start": os.getenv("WIPE_WORKSPACE_ON_START", "True")
+            == "False",
             "openai_functions": os.getenv("OPENAI_FUNCTIONS", "False") == "True",
             "elevenlabs_api_key": os.getenv("ELEVENLABS_API_KEY"),
             "streamelements_voice": os.getenv("STREAMELEMENTS_VOICE"),
@@ -347,17 +263,8 @@
             "wipe_workspace_on_start": os.getenv("WIPE_WORKSPACE_ON_START"),
         }
 
-<<<<<<< HEAD
-        # Converting to a list from comma-separated string
-        disabled_command_categories = os.getenv("DISABLED_COMMAND_CATEGORIES")
-        if disabled_command_categories:
-            config_dict[
-                "disabled_command_categories"
-            ] = disabled_command_categories.split(",")
-
-        config_dict["wipe_workspace_on_start"] = os.getenv("WIPE_WORKSPACE_ON_START", "False") == "True"
-        if config_dict.get("wipe_workspace_on_start", False):
-            print("Removing All Files Inside auto_gpt_workspace")
+        if config_dict["wipe_workspace_on_start"]:
+            print("Removing all files inside auto_gpt_workspace...")
             workspace_path = "autogpt/auto_gpt_workspace"
             if os.path.isdir(workspace_path):
                 for file_name in os.listdir(workspace_path):
@@ -368,15 +275,9 @@
             else:
                 print("Workspace folder does not exist.")
 
-        # Converting to a list from comma-separated string
-        shell_denylist = os.getenv("SHELL_DENYLIST", os.getenv("DENY_COMMANDS"))
-        if shell_denylist:
-            config_dict["shell_denylist"] = shell_denylist.split(",")
-=======
         config_dict["disabled_command_categories"] = _safe_split(
             os.getenv("DISABLED_COMMAND_CATEGORIES")
         )
->>>>>>> ed12b2c7
 
         config_dict["shell_denylist"] = _safe_split(
             os.getenv("SHELL_DENYLIST", os.getenv("DENY_COMMANDS"))
