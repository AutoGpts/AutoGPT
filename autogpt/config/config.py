"""Configuration class to store the state of bools for different scripts access."""
import os
from colorama import Fore

from autogpt.config.singleton import Singleton

import openai
import yaml

from dotenv import load_dotenv

load_dotenv(verbose=True)


class Config(metaclass=Singleton):
    """
    Configuration class to store the state of bools for different scripts access.
    """

    def __init__(self) -> None:
        """Initialize the Config class"""
        self.debug_mode = False
        self.continuous_mode = False
        self.continuous_limit = 0
        self.speak_mode = False
        self.skip_reprompt = False
<<<<<<< HEAD
        self.no_gui=False
=======
        self.allow_downloads = False
>>>>>>> 9589334a

        self.selenium_web_browser = os.getenv("USE_WEB_BROWSER", "chrome")
        self.ai_settings_file = os.getenv("AI_SETTINGS_FILE", "ai_settings.yaml")
        self.fast_llm_model = os.getenv("FAST_LLM_MODEL", "gpt-3.5-turbo")
        self.smart_llm_model = os.getenv("SMART_LLM_MODEL", "gpt-4")
        self.fast_token_limit = int(os.getenv("FAST_TOKEN_LIMIT", 4000))
        self.smart_token_limit = int(os.getenv("SMART_TOKEN_LIMIT", 8000))
        self.browse_chunk_max_length = int(os.getenv("BROWSE_CHUNK_MAX_LENGTH", 8192))
        self.browse_summary_max_token = int(os.getenv("BROWSE_SUMMARY_MAX_TOKEN", 300))

        self.openai_api_key = os.getenv("OPENAI_API_KEY")
        self.temperature = float(os.getenv("TEMPERATURE", "1"))
        self.use_azure = os.getenv("USE_AZURE") == "True"
        self.execute_local_commands = (
            os.getenv("EXECUTE_LOCAL_COMMANDS", "False") == "True"
        )

        if self.use_azure:
            self.load_azure_config()
            openai.api_type = self.openai_api_type
            openai.api_base = self.openai_api_base
            openai.api_version = self.openai_api_version

        self.elevenlabs_api_key = os.getenv("ELEVENLABS_API_KEY")
        self.elevenlabs_voice_1_id = os.getenv("ELEVENLABS_VOICE_1_ID")
        self.elevenlabs_voice_2_id = os.getenv("ELEVENLABS_VOICE_2_ID")

        self.use_mac_os_tts = False
        self.use_mac_os_tts = os.getenv("USE_MAC_OS_TTS")

        self.use_brian_tts = False
        self.use_brian_tts = os.getenv("USE_BRIAN_TTS")

        self.github_api_key = os.getenv("GITHUB_API_KEY")
        self.github_username = os.getenv("GITHUB_USERNAME")

        self.google_api_key = os.getenv("GOOGLE_API_KEY")
        self.custom_search_engine_id = os.getenv("CUSTOM_SEARCH_ENGINE_ID")

        self.pinecone_api_key = os.getenv("PINECONE_API_KEY")
        self.pinecone_region = os.getenv("PINECONE_ENV")

        self.weaviate_host  = os.getenv("WEAVIATE_HOST")
        self.weaviate_port = os.getenv("WEAVIATE_PORT")
        self.weaviate_protocol = os.getenv("WEAVIATE_PROTOCOL", "http")
        self.weaviate_username = os.getenv("WEAVIATE_USERNAME", None)
        self.weaviate_password = os.getenv("WEAVIATE_PASSWORD", None)
        self.weaviate_scopes = os.getenv("WEAVIATE_SCOPES", None)
        self.weaviate_embedded_path = os.getenv("WEAVIATE_EMBEDDED_PATH")
        self.weaviate_api_key = os.getenv("WEAVIATE_API_KEY", None)
        self.use_weaviate_embedded = os.getenv("USE_WEAVIATE_EMBEDDED", "False") == "True"

        # milvus configuration, e.g., localhost:19530.
        self.milvus_addr = os.getenv("MILVUS_ADDR", "localhost:19530")
        self.milvus_collection = os.getenv("MILVUS_COLLECTION", "autogpt")

        self.image_provider = os.getenv("IMAGE_PROVIDER")
        self.huggingface_api_token = os.getenv("HUGGINGFACE_API_TOKEN")
        self.huggingface_audio_to_text_model = os.getenv(
            "HUGGINGFACE_AUDIO_TO_TEXT_MODEL"
        )

        # User agent headers to use when browsing web
        # Some websites might just completely deny request with an error code if
        # no user agent was found.
        self.user_agent = os.getenv(
            "USER_AGENT",
            "Mozilla/5.0 (Macintosh; Intel Mac OS X 10_15_4) AppleWebKit/537.36"
            " (KHTML, like Gecko) Chrome/83.0.4103.97 Safari/537.36",
        )
        self.redis_host = os.getenv("REDIS_HOST", "localhost")
        self.redis_port = os.getenv("REDIS_PORT", "6379")
        self.redis_password = os.getenv("REDIS_PASSWORD", "")
        self.wipe_redis_on_start = os.getenv("WIPE_REDIS_ON_START", "True") == "True"
        self.memory_index = os.getenv("MEMORY_INDEX", "auto-gpt")
        # Note that indexes must be created on db 0 in redis, this is not configurable.

        self.memory_backend = os.getenv("MEMORY_BACKEND", "local")
        # Initialize the OpenAI API client
        openai.api_key = self.openai_api_key

    def get_azure_deployment_id_for_model(self, model: str) -> str:
        """
        Returns the relevant deployment id for the model specified.

        Parameters:
            model(str): The model to map to the deployment id.

        Returns:
            The matching deployment id if found, otherwise an empty string.
        """
        if model == self.fast_llm_model:
            return self.azure_model_to_deployment_id_map[
                "fast_llm_model_deployment_id"
            ]  # type: ignore
        elif model == self.smart_llm_model:
            return self.azure_model_to_deployment_id_map[
                "smart_llm_model_deployment_id"
            ]  # type: ignore
        elif model == "text-embedding-ada-002":
            return self.azure_model_to_deployment_id_map[
                "embedding_model_deployment_id"
            ]  # type: ignore
        else:
            return ""

    AZURE_CONFIG_FILE = os.path.join(os.path.dirname(__file__), "..", "azure.yaml")

    def load_azure_config(self, config_file: str = AZURE_CONFIG_FILE) -> None:
        """
        Loads the configuration parameters for Azure hosting from the specified file
          path as a yaml file.

        Parameters:
            config_file(str): The path to the config yaml file. DEFAULT: "../azure.yaml"

        Returns:
            None
        """
        try:
            with open(config_file) as file:
                config_params = yaml.load(file, Loader=yaml.FullLoader)
        except FileNotFoundError:
            config_params = {}
        self.openai_api_type = config_params.get("azure_api_type") or "azure"
        self.openai_api_base = config_params.get("azure_api_base") or ""
        self.openai_api_version = (
            config_params.get("azure_api_version") or "2023-03-15-preview"
        )
        self.azure_model_to_deployment_id_map = config_params.get("azure_model_map", [])

    def set_continuous_mode(self, value: bool) -> None:
        """Set the continuous mode value."""
        self.continuous_mode = value

    def set_continuous_limit(self, value: int) -> None:
        """Set the continuous limit value."""
        self.continuous_limit = value

    def set_speak_mode(self, value: bool) -> None:
        """Set the speak mode value."""
        self.speak_mode = value

    def set_fast_llm_model(self, value: str) -> None:
        """Set the fast LLM model value."""
        self.fast_llm_model = value

    def set_smart_llm_model(self, value: str) -> None:
        """Set the smart LLM model value."""
        self.smart_llm_model = value

    def set_fast_token_limit(self, value: int) -> None:
        """Set the fast token limit value."""
        self.fast_token_limit = value

    def set_smart_token_limit(self, value: int) -> None:
        """Set the smart token limit value."""
        self.smart_token_limit = value

    def set_browse_chunk_max_length(self, value: int) -> None:
        """Set the browse_website command chunk max length value."""
        self.browse_chunk_max_length = value

    def set_browse_summary_max_token(self, value: int) -> None:
        """Set the browse_website command summary max token value."""
        self.browse_summary_max_token = value

    def set_openai_api_key(self, value: str) -> None:
        """Set the OpenAI API key value."""
        self.openai_api_key = value

    def set_elevenlabs_api_key(self, value: str) -> None:
        """Set the ElevenLabs API key value."""
        self.elevenlabs_api_key = value

    def set_elevenlabs_voice_1_id(self, value: str) -> None:
        """Set the ElevenLabs Voice 1 ID value."""
        self.elevenlabs_voice_1_id = value

    def set_elevenlabs_voice_2_id(self, value: str) -> None:
        """Set the ElevenLabs Voice 2 ID value."""
        self.elevenlabs_voice_2_id = value

    def set_google_api_key(self, value: str) -> None:
        """Set the Google API key value."""
        self.google_api_key = value

    def set_custom_search_engine_id(self, value: str) -> None:
        """Set the custom search engine id value."""
        self.custom_search_engine_id = value

    def set_pinecone_api_key(self, value: str) -> None:
        """Set the Pinecone API key value."""
        self.pinecone_api_key = value

    def set_pinecone_region(self, value: str) -> None:
        """Set the Pinecone region value."""
        self.pinecone_region = value

    def set_debug_mode(self, value: bool) -> None:
        """Set the debug mode value."""
        self.debug_mode = value


def check_openai_api_key() -> None:
    """Check if the OpenAI API key is set in config.py or as an environment variable."""
    cfg = Config()
    if not cfg.openai_api_key:
        print(
            Fore.RED
            + "Please set your OpenAI API key in .env or as an environment variable."
        )
        print("You can get your key from https://beta.openai.com/account/api-keys")
        exit(1)<|MERGE_RESOLUTION|>--- conflicted
+++ resolved
@@ -24,11 +24,8 @@
         self.continuous_limit = 0
         self.speak_mode = False
         self.skip_reprompt = False
-<<<<<<< HEAD
         self.no_gui=False
-=======
         self.allow_downloads = False
->>>>>>> 9589334a
 
         self.selenium_web_browser = os.getenv("USE_WEB_BROWSER", "chrome")
         self.ai_settings_file = os.getenv("AI_SETTINGS_FILE", "ai_settings.yaml")
