--- conflicted
+++ resolved
@@ -66,30 +66,25 @@
         self.pinecone_api_key = getenv("PINECONE_API_KEY")
         self.pinecone_region = getenv("PINECONE_ENV")
 
-        self.weaviate_host  = os.getenv("WEAVIATE_HOST")
-        self.weaviate_port = os.getenv("WEAVIATE_PORT")
-        self.weaviate_protocol = os.getenv("WEAVIATE_PROTOCOL", "http")
-        self.weaviate_username = os.getenv("WEAVIATE_USERNAME", None)
-        self.weaviate_password = os.getenv("WEAVIATE_PASSWORD", None)
-        self.weaviate_scopes = os.getenv("WEAVIATE_SCOPES", None)
-        self.weaviate_embedded_path = os.getenv("WEAVIATE_EMBEDDED_PATH")
-        self.weaviate_api_key = os.getenv("WEAVIATE_API_KEY", None)
-        self.use_weaviate_embedded = os.getenv("USE_WEAVIATE_EMBEDDED", "False") == "True"
+        self.weaviate_host  = getenv("WEAVIATE_HOST")
+        self.weaviate_port = getenv("WEAVIATE_PORT")
+        self.weaviate_protocol = getenv("WEAVIATE_PROTOCOL", "http")
+        self.weaviate_username = getenv("WEAVIATE_USERNAME", None)
+        self.weaviate_password = getenv("WEAVIATE_PASSWORD", None)
+        self.weaviate_scopes = getenv("WEAVIATE_SCOPES", None)
+        self.weaviate_embedded_path = getenv("WEAVIATE_EMBEDDED_PATH")
+        self.weaviate_api_key = getenv("WEAVIATE_API_KEY", None)
+        self.use_weaviate_embedded = getenv("USE_WEAVIATE_EMBEDDED", "False") == "True"
 
         # milvus configuration, e.g., localhost:19530.
         self.milvus_addr = getenv("MILVUS_ADDR", "localhost:19530")
         self.milvus_collection = getenv("MILVUS_COLLECTION", "autogpt")
 
-<<<<<<< HEAD
         self.image_provider = getenv("IMAGE_PROVIDER")
         self.huggingface_api_token = getenv("HUGGINGFACE_API_TOKEN")
-=======
-        self.image_provider = os.getenv("IMAGE_PROVIDER")
-        self.huggingface_api_token = os.getenv("HUGGINGFACE_API_TOKEN")
-        self.huggingface_audio_to_text_model = os.getenv(
+        self.huggingface_audio_to_text_model = getenv(
             "HUGGINGFACE_AUDIO_TO_TEXT_MODEL"
         )
->>>>>>> ad7cefa1
 
         # User agent headers to use when browsing web
         # Some websites might just completely deny request with an error code if
