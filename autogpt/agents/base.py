from __future__ import annotations

import re
from abc import ABCMeta, abstractmethod
from typing import TYPE_CHECKING, Any, Literal, Optional

if TYPE_CHECKING:
    from autogpt.config import AIConfig, Config

    from autogpt.models.command_registry import CommandRegistry

from autogpt.llm.base import ChatModelResponse, ChatSequence, Message
from autogpt.llm.providers.openai import OPEN_AI_CHAT_MODELS, get_openai_command_specs
from autogpt.llm.utils import count_message_tokens, create_chat_completion
from autogpt.logs import logger
from autogpt.memory.message_history import MessageHistory
from autogpt.prompts.prompt import DEFAULT_TRIGGERING_PROMPT

CommandName = str
CommandArgs = dict[str, str]
AgentThoughts = dict[str, Any]


class BaseAgent(metaclass=ABCMeta):
    """Base class for all Auto-GPT agents."""

    ThoughtProcessID = Literal["one-shot"]

    def __init__(
        self,
        ai_config: AIConfig,
        command_registry: CommandRegistry,
        config: Config,
        big_brain: bool = True,
        default_cycle_instruction: str = DEFAULT_TRIGGERING_PROMPT,
        cycle_budget: Optional[int] = 1,
        send_token_limit: Optional[int] = None,
        summary_max_tlength: Optional[int] = None,
    ):
        self.ai_config = ai_config
        """The AIConfig or "personality" object associated with this agent."""

        self.command_registry = command_registry
        """The registry containing all commands available to the agent."""

        self.config = config
        """The applicable application configuration."""

        self.big_brain = big_brain
        """
        Whether this agent uses the configured smart LLM (default) to think,
        as opposed to the configured fast LLM.
        """

        self.default_cycle_instruction = default_cycle_instruction
        """The default instruction passed to the AI for a thinking cycle."""

        self.cycle_budget = cycle_budget
        """
        The number of cycles that the agent is allowed to run unsupervised.

        `None` for unlimited continuous execution,
        `1` to require user approval for every step,
        `0` to stop the agent.
        """

        self.cycles_remaining = cycle_budget
        """The number of cycles remaining within the `cycle_budget`."""

        self.cycle_count = 0
        """The number of cycles that the agent has run since its initialization."""

        self.system_prompt = ai_config.construct_full_prompt(config)
        """
        The system prompt sets up the AI's personality and explains its goals,
        available resources, and restrictions.
        """

        llm_name = self.config.smart_llm if self.big_brain else self.config.fast_llm
        self.llm = OPEN_AI_CHAT_MODELS[llm_name]
        """The LLM that the agent uses to think."""

        self.send_token_limit = send_token_limit or self.llm.max_tokens * 3 // 4
        """
        The token limit for prompt construction. Should leave room for the completion;
        defaults to 75% of `llm.max_tokens`.
        """

        self.history = MessageHistory(
            self.llm,
            max_summary_tlength=summary_max_tlength or self.send_token_limit // 6,
        )

    def think(
        self,
        instruction: Optional[str] = None,
        thought_process_id: ThoughtProcessID = "one-shot",
    ) -> tuple[CommandName | None, CommandArgs | None, AgentThoughts]:
        """Runs the agent for one cycle.

        Params:
            instruction: The instruction to put at the end of the prompt.

        Returns:
            The command name and arguments, if any, and the agent's thoughts.
        """

        instruction = instruction or self.default_cycle_instruction

<<<<<<< HEAD
        prompt: ChatSequence = self.construct_prompt(instruction)
        prompt = self.on_before_think(prompt, instruction)
=======
        prompt: ChatSequence = self.construct_prompt(instruction, thought_process_id)
        prompt = self.on_before_think(prompt, thought_process_id, instruction)
>>>>>>> c9bf2ee4
        raw_response = create_chat_completion(
            prompt,
            self.config,
            functions=get_openai_command_specs(self.command_registry)
            if self.config.openai_functions
            else None,
        )
        self.cycle_count += 1

        return self.on_response(raw_response, thought_process_id, prompt, instruction)

    @abstractmethod
    def execute(
        self,
        command_name: str | None,
        command_args: dict[str, str] | None,
        user_input: str | None,
    ) -> str:
        """Executes the given command, if any, and returns the agent's response.

        Params:
            command_name: The name of the command to execute, if any.
            command_args: The arguments to pass to the command, if any.
            user_input: The user's input, if any.

        Returns:
            The results of the command.
        """
        ...

    def construct_base_prompt(
        self,
        thought_process_id: ThoughtProcessID,
        prepend_messages: list[Message] = [],
        append_messages: list[Message] = [],
        reserve_tokens: int = 0,
    ) -> ChatSequence:
        """Constructs and returns a prompt with the following structure:
        1. System prompt
        2. `prepend_messages`
        3. Message history of the agent, truncated & prepended with running summary as needed
        4. `append_messages`

        Params:
            prepend_messages: Messages to insert between the system prompt and message history
            append_messages: Messages to insert after the message history
            reserve_tokens: Number of tokens to reserve for content that is added later
        """

        prompt = ChatSequence.for_model(
            self.llm.name,
            [Message("system", self.system_prompt)] + prepend_messages,
        )

        # Reserve tokens for messages to be appended later, if any
        reserve_tokens += self.history.max_summary_tlength
        if append_messages:
            reserve_tokens += count_message_tokens(append_messages, self.llm.name)

        # Fill message history, up to a margin of reserved_tokens.
        # Trim remaining historical messages and add them to the running summary.
        history_start_index = len(prompt)
        trimmed_history = add_history_upto_token_limit(
            prompt, self.history, self.send_token_limit - reserve_tokens
        )
        if trimmed_history:
            new_summary_msg, _ = self.history.trim_messages(list(prompt), self.config)
            prompt.insert(history_start_index, new_summary_msg)

        if append_messages:
            prompt.extend(append_messages)

        return prompt

    def construct_prompt(
        self,
        cycle_instruction: str,
        thought_process_id: ThoughtProcessID,
    ) -> ChatSequence:
        """Constructs and returns a prompt with the following structure:
        1. System prompt
        2. Message history of the agent, truncated & prepended with running summary as needed
        3. `cycle_instruction`

        Params:
            cycle_instruction: The final instruction for a thinking cycle
        """

        if not cycle_instruction:
            raise ValueError("No instruction given")

        cycle_instruction_msg = Message("user", cycle_instruction)
        cycle_instruction_tlength = count_message_tokens(
            cycle_instruction_msg, self.llm.name
        )

        append_messages: list[Message] = []

        response_format_instr = self.response_format_instruction(thought_process_id)
        if response_format_instr:
            append_messages.append(Message("system", response_format_instr))

        prompt = self.construct_base_prompt(
            thought_process_id,
            append_messages=append_messages,
            reserve_tokens=cycle_instruction_tlength,
        )

        # ADD user input message ("triggering prompt")
        prompt.append(cycle_instruction_msg)

        return prompt

    # This can be expanded to support multiple types of (inter)actions within an agent
    def response_format_instruction(self, thought_process_id: ThoughtProcessID) -> str:
        if thought_process_id != "one-shot":
            raise NotImplementedError(f"Unknown thought process '{thought_process_id}'")

        RESPONSE_FORMAT_WITH_COMMAND = """```ts
        interface Response {
            thoughts: {
                // Thoughts
                text: string;
                reasoning: string;
                // Short markdown-style bullet list that conveys the long-term plan
                plan: string;
                // Constructive self-criticism
                criticism: string;
                // Summary of thoughts to say to the user
                speak: string;
            };
            command: {
                name: string;
                args: Record<string, any>;
            };
        }
        ```"""

        RESPONSE_FORMAT_WITHOUT_COMMAND = """```ts
        interface Response {
            thoughts: {
                // Thoughts
                text: string;
                reasoning: string;
                // Short markdown-style bullet list that conveys the long-term plan
                plan: string;
                // Constructive self-criticism
                criticism: string;
                // Summary of thoughts to say to the user
                speak: string;
            };
        }
        ```"""

        response_format = re.sub(
            r"\n\s+",
            "\n",
            RESPONSE_FORMAT_WITHOUT_COMMAND
            if self.config.openai_functions
            else RESPONSE_FORMAT_WITH_COMMAND,
        )

        use_functions = self.config.openai_functions and self.command_registry.commands
        return (
            f"Respond strictly with JSON{', and also specify a command to use through a function_call' if use_functions else ''}. "
            "The JSON should be compatible with the TypeScript type `Response` from the following:\n"
            f"{response_format}\n"
        )

    def on_before_think(
        self,
        prompt: ChatSequence,
        thought_process_id: ThoughtProcessID,
        instruction: str,
    ) -> ChatSequence:
        """Called after constructing the prompt but before executing it.

        Calls the `on_planning` hook of any enabled and capable plugins, adding their
        output to the prompt.

        Params:
            instruction: The instruction for the current cycle, also used in constructing the prompt

        Returns:
            The prompt to execute
        """
        current_tokens_used = prompt.token_length
        plugin_count = len(self.config.plugins)
        for i, plugin in enumerate(self.config.plugins):
            if not plugin.can_handle_on_planning():
                continue
            plugin_response = plugin.on_planning(
                self.ai_config.prompt_generator, prompt.raw()
            )
            if not plugin_response or plugin_response == "":
                continue
            message_to_add = Message("system", plugin_response)
            tokens_to_add = count_message_tokens(message_to_add, self.llm.name)
            if current_tokens_used + tokens_to_add > self.send_token_limit:
                logger.debug(f"Plugin response too long, skipping: {plugin_response}")
                logger.debug(f"Plugins remaining at stop: {plugin_count - i}")
                break
            prompt.insert(
                -1, message_to_add
            )  # HACK: assumes cycle instruction to be at the end
            current_tokens_used += tokens_to_add
        return prompt

    def on_response(
        self,
        llm_response: ChatModelResponse,
        thought_process_id: ThoughtProcessID,
        prompt: ChatSequence,
        instruction: str,
    ) -> tuple[CommandName | None, CommandArgs | None, AgentThoughts]:
        """Called upon receiving a response from the chat model.

        Adds the last/newest message in the prompt and the response to `history`,
        and calls `self.parse_and_process_response()` to do the rest.

        Params:
            llm_response: The raw response from the chat model
            prompt: The prompt that was executed
            instruction: The instruction for the current cycle, also used in constructing the prompt

        Returns:
            The parsed command name and command args, if any, and the agent thoughts.
        """

        # Save assistant reply to message history
        self.history.append(prompt[-1])
        self.history.add(
            "assistant", llm_response.content, "ai_response"
        )  # FIXME: support function calls

        try:
            return self.parse_and_process_response(
                llm_response, thought_process_id, prompt, instruction
            )
        except SyntaxError as e:
            logger.error(f"Response could not be parsed: {e}")
            # TODO: tune this message
            self.history.add(
                "system",
                f"Your response could not be parsed: {e}"
                "\n\nRemember to only respond using the specified format above!",
            )
            return None, None, {}

        # TODO: update memory/context

    @abstractmethod
    def parse_and_process_response(
        self,
        llm_response: ChatModelResponse,
        thought_process_id: ThoughtProcessID,
        prompt: ChatSequence,
        instruction: str,
    ) -> tuple[CommandName | None, CommandArgs | None, AgentThoughts]:
        """Validate, parse & process the LLM's response.

        Must be implemented by derivative classes: no base implementation is provided,
        since the implementation depends on the role of the derivative Agent.

        Params:
            llm_response: The raw response from the chat model
            prompt: The prompt that was executed
            instruction: The instruction for the current cycle, also used in constructing the prompt

        Returns:
            The parsed command name and command args, if any, and the agent thoughts.
        """
        pass


def add_history_upto_token_limit(
    prompt: ChatSequence, history: MessageHistory, t_limit: int
) -> list[Message]:
    current_prompt_length = prompt.token_length
    insertion_index = len(prompt)
    limit_reached = False
    trimmed_messages: list[Message] = []
    for cycle in reversed(list(history.per_cycle())):
        messages_to_add = [msg for msg in cycle if msg is not None]
        tokens_to_add = count_message_tokens(messages_to_add, prompt.model.name)
        if current_prompt_length + tokens_to_add > t_limit:
            limit_reached = True

        if not limit_reached:
            # Add the most recent message to the start of the chain,
            #  after the system prompts.
            prompt.insert(insertion_index, *messages_to_add)
            current_prompt_length += tokens_to_add
        else:
            trimmed_messages = messages_to_add + trimmed_messages

    return trimmed_messages<|MERGE_RESOLUTION|>--- conflicted
+++ resolved
@@ -107,13 +107,8 @@
 
         instruction = instruction or self.default_cycle_instruction
 
-<<<<<<< HEAD
-        prompt: ChatSequence = self.construct_prompt(instruction)
-        prompt = self.on_before_think(prompt, instruction)
-=======
         prompt: ChatSequence = self.construct_prompt(instruction, thought_process_id)
         prompt = self.on_before_think(prompt, thought_process_id, instruction)
->>>>>>> c9bf2ee4
         raw_response = create_chat_completion(
             prompt,
             self.config,
