"""Configurator module."""
from __future__ import annotations

from typing import TYPE_CHECKING

import click
from colorama import Back, Fore, Style

from autogpt import utils
from autogpt.llm.utils import check_model
from autogpt.logs import logger
from autogpt.memory.vector import get_supported_memory_backends

if TYPE_CHECKING:
    from autogpt.config import Config

GPT_4_MODEL = "gpt-4"
GPT_3_MODEL = "gpt-3.5-turbo"


def create_config(
    config: Config,
    continuous: bool,
    continuous_limit: int,
    risk_avoidance: bool,
    ai_settings_file: str,
    prompt_settings_file: str,
    skip_reprompt: bool,
    speak: bool,
    debug: bool,
    gpt3only: bool,
    gpt4only: bool,
    memory_type: str,
    browser_name: str,
    allow_downloads: bool,
    skip_news: bool,
) -> None:
    """Updates the config object with the given arguments.

    Args:
        continuous (bool): Whether to run in continuous mode
        continuous_limit (int): The number of times to run in continuous mode
        ai_settings_file (str): The path to the ai_settings.yaml file
        prompt_settings_file (str): The path to the prompt_settings.yaml file
        skip_reprompt (bool): Whether to skip the re-prompting messages at the beginning of the script
        speak (bool): Whether to enable speak mode
        debug (bool): Whether to enable debug mode
        gpt3only (bool): Whether to enable GPT3.5 only mode
        gpt4only (bool): Whether to enable GPT4 only mode
        memory_type (str): The type of memory backend to use
        browser_name (str): The name of the browser to use when using selenium to scrape the web
        allow_downloads (bool): Whether to allow Auto-GPT to download files natively
        skips_news (bool): Whether to suppress the output of latest news on startup
    """
<<<<<<< HEAD
    CFG.set_debug_mode(False)
    CFG.set_risk_avoidance_mode(False)
    CFG.set_continuous_mode(False)
    CFG.set_speak_mode(False)
    CFG.set_fast_llm_model(check_model(CFG.fast_llm_model, "fast_llm_model"))
    CFG.set_smart_llm_model(check_model(CFG.smart_llm_model, "smart_llm_model"))
=======
    config.set_debug_mode(False)
    config.set_continuous_mode(False)
    config.set_speak_mode(False)
>>>>>>> 463dc547

    if debug:
        logger.typewriter_log("Debug Mode: ", Fore.GREEN, "ENABLED")
        config.set_debug_mode(True)

    if continuous:
        logger.typewriter_log("Continuous Mode: ", Fore.RED, "ENABLED")
        logger.typewriter_log(
            "WARNING: ",
            Fore.RED,
            "Continuous mode is not recommended. It is potentially dangerous and may"
            " cause your AI to run forever or carry out actions you would not usually"
            " authorise. Use at your own risk.",
        )
        config.set_continuous_mode(True)

        if continuous_limit:
            logger.typewriter_log(
                "Continuous Limit: ", Fore.GREEN, f"{continuous_limit}"
            )
            config.set_continuous_limit(continuous_limit)

    elif risk_avoidance:
        logger.typewriter_log("Risk Avoidance Mode: ", Fore.RED, "ENABLED")
        logger.typewriter_log(
            "Risk evaluation settings: ",
            Fore.RED,
            f"Model: {CFG.risk_evaluation_model}, Threshold: {CFG.risk_threshold}",
        )
        logger.typewriter_log(
            "WARNING: ",
            Fore.RED,
            "Risk Avoidance mode is expected to be safer than continuous mode, but it is still potentially dangerous and may cause your AI to run forever or carry out actions you would not usually authorise. Exercise proper caution.",
        )
        CFG.set_risk_avoidance_mode(True)
    # Check if continuous limit is used without continuous mode
    if continuous_limit and not continuous:
        raise click.UsageError("--continuous-limit can only be used with --continuous")

    if speak:
        logger.typewriter_log("Speak Mode: ", Fore.GREEN, "ENABLED")
        config.set_speak_mode(True)

    # Set the default LLM models
    if gpt3only:
        logger.typewriter_log("GPT3.5 Only Mode: ", Fore.GREEN, "ENABLED")
        # --gpt3only should always use gpt-3.5-turbo, despite user's FAST_LLM_MODEL config
        config.set_fast_llm_model(GPT_3_MODEL)
        config.set_smart_llm_model(GPT_3_MODEL)

    elif (
        gpt4only
        and check_model(GPT_4_MODEL, model_type="smart_llm_model") == GPT_4_MODEL
    ):
        logger.typewriter_log("GPT4 Only Mode: ", Fore.GREEN, "ENABLED")
        # --gpt4only should always use gpt-4, despite user's SMART_LLM_MODEL config
        config.set_fast_llm_model(GPT_4_MODEL)
        config.set_smart_llm_model(GPT_4_MODEL)
    else:
        config.set_fast_llm_model(check_model(config.fast_llm_model, "fast_llm_model"))
        config.set_smart_llm_model(
            check_model(config.smart_llm_model, "smart_llm_model")
        )

    if memory_type:
        supported_memory = get_supported_memory_backends()
        chosen = memory_type
        if chosen not in supported_memory:
            logger.typewriter_log(
                "ONLY THE FOLLOWING MEMORY BACKENDS ARE SUPPORTED: ",
                Fore.RED,
                f"{supported_memory}",
            )
            logger.typewriter_log("Defaulting to: ", Fore.YELLOW, config.memory_backend)
        else:
            config.memory_backend = chosen

    if skip_reprompt:
        logger.typewriter_log("Skip Re-prompt: ", Fore.GREEN, "ENABLED")
        config.skip_reprompt = True

    if ai_settings_file:
        file = ai_settings_file

        # Validate file
        (validated, message) = utils.validate_yaml_file(file)
        if not validated:
            logger.typewriter_log("FAILED FILE VALIDATION", Fore.RED, message)
            logger.double_check()
            exit(1)

        logger.typewriter_log("Using AI Settings File:", Fore.GREEN, file)
        config.ai_settings_file = file
        config.skip_reprompt = True

    if prompt_settings_file:
        file = prompt_settings_file

        # Validate file
        (validated, message) = utils.validate_yaml_file(file)
        if not validated:
            logger.typewriter_log("FAILED FILE VALIDATION", Fore.RED, message)
            logger.double_check()
            exit(1)

        logger.typewriter_log("Using Prompt Settings File:", Fore.GREEN, file)
        config.prompt_settings_file = file

    if browser_name:
        config.selenium_web_browser = browser_name

    if allow_downloads:
        logger.typewriter_log("Native Downloading:", Fore.GREEN, "ENABLED")
        logger.typewriter_log(
            "WARNING: ",
            Fore.YELLOW,
            f"{Back.LIGHTYELLOW_EX}Auto-GPT will now be able to download and save files to your machine.{Back.RESET} "
            + "It is recommended that you monitor any files it downloads carefully.",
        )
        logger.typewriter_log(
            "WARNING: ",
            Fore.YELLOW,
            f"{Back.RED + Style.BRIGHT}ALWAYS REMEMBER TO NEVER OPEN FILES YOU AREN'T SURE OF!{Style.RESET_ALL}",
        )
        config.allow_downloads = True

    if skip_news:
        config.skip_news = True<|MERGE_RESOLUTION|>--- conflicted
+++ resolved
@@ -52,18 +52,13 @@
         allow_downloads (bool): Whether to allow Auto-GPT to download files natively
         skips_news (bool): Whether to suppress the output of latest news on startup
     """
-<<<<<<< HEAD
-    CFG.set_debug_mode(False)
-    CFG.set_risk_avoidance_mode(False)
-    CFG.set_continuous_mode(False)
-    CFG.set_speak_mode(False)
-    CFG.set_fast_llm_model(check_model(CFG.fast_llm_model, "fast_llm_model"))
-    CFG.set_smart_llm_model(check_model(CFG.smart_llm_model, "smart_llm_model"))
-=======
     config.set_debug_mode(False)
+    config.set_risk_avoidance_mode(False)
     config.set_continuous_mode(False)
     config.set_speak_mode(False)
->>>>>>> 463dc547
+    config.set_fast_llm_model(check_model(CFG.fast_llm_model, "fast_llm_model"))
+    config.set_smart_llm_model(check_model(CFG.smart_llm_model, "smart_llm_model"))
+
 
     if debug:
         logger.typewriter_log("Debug Mode: ", Fore.GREEN, "ENABLED")
