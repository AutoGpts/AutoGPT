--- conflicted
+++ resolved
@@ -196,8 +196,9 @@
                 # to exit
                 self.user_input = ""
                 logger.info(
-                    f"Enter '{cfg.authorise_key}' to authorise command, '{cfg.authorise_key} -N' to run N continuous commands, '{cfg.self_feedback_key}' to run self-feedback commands, "
-                    f"'{cfg.exit_key}' to exit program, or enter feedback for "
+                    f"Enter '{self.config.authorise_key}' to authorise command, "
+                    f"'{self.config.authorise_key} -N' to run N continuous commands, "
+                    f"'{self.config.exit_key}' to exit program, or enter feedback for "
                     f"{self.ai_name}..."
                 )
                 while True:
@@ -212,27 +213,6 @@
                     if console_input.lower().strip() == self.config.authorise_key:
                         user_input = "GENERATE NEXT COMMAND JSON"
                         break
-<<<<<<< HEAD
-                    elif console_input.lower().strip() == cfg.self_feedback_key:
-                        logger.typewriter_log(
-                            "-=-=-=-=-=-=-= THOUGHTS, REASONING, PLAN AND CRITICISM WILL NOW BE VERIFIED BY AGENT -=-=-=-=-=-=-=",
-                            Fore.GREEN,
-                            "",
-                        )
-                        thoughts = assistant_reply_json.get("thoughts", {})
-                        self_feedback_resp = self.get_self_feedback(
-                            thoughts, cfg.fast_llm_model
-                        )
-                        logger.typewriter_log(
-                            f"SELF FEEDBACK: {self_feedback_resp}",
-                            Fore.YELLOW,
-                            "",
-                        )
-                        user_input = self_feedback_resp
-                        command_name = "self_feedback"
-                        break
-=======
->>>>>>> e0882955
                     elif console_input.lower().strip() == "":
                         logger.warn("Invalid input format.")
                         continue
@@ -246,8 +226,8 @@
                             user_input = "GENERATE NEXT COMMAND JSON"
                         except ValueError:
                             logger.warn(
-                                f"Invalid input format. Please enter '{cfg.authorise_key} -n' where n is"
-                                " the number of continuous tasks."
+                                f"Invalid input format. Please enter '{self.config.authorise_key} -n' "
+                                "where n is the number of continuous tasks."
                             )
                             continue
                         break
