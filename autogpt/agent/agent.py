from datetime import datetime

from colorama import Fore, Style

from autogpt.app import execute_command, get_command
from autogpt.commands.command import CommandRegistry
from autogpt.config import AIConfig, Config
from autogpt.json_utils.json_fix_llm import fix_json_using_multiple_techniques
from autogpt.json_utils.utilities import LLM_DEFAULT_RESPONSE_FORMAT, validate_json
from autogpt.llm import chat_with_ai, create_chat_completion, create_chat_message
from autogpt.llm.base import Message as ChatMessage
from autogpt.llm.token_counter import count_string_tokens
from autogpt.log_cycle.log_cycle import (
    FULL_MESSAGE_HISTORY_FILE_NAME,
    NEXT_ACTION_FILE_NAME,
    USER_INPUT_FILE_NAME,
    LogCycleHandler,
)
from autogpt.logs import logger, print_assistant_thoughts
from autogpt.memory.base import MemoryProviderSingleton
from autogpt.speech import say_text
from autogpt.spinner import Spinner
from autogpt.utils import clean_input
from autogpt.workspace import Workspace


class Agent:
    """Agent class for interacting with Auto-GPT.

    Attributes:
        ai_name: The name of the agent.
        memory: The memory object to use.
        full_message_history: The full message history.
        autonomous_cycles_budget: The maximum number of autonomous cycles to execute.
        system_prompt: The system prompt is the initial prompt that defines everything
          the AI needs to know to achieve its task successfully.
        Currently, the dynamic and customizable information in the system prompt are
          ai_name, description and goals.

        triggering_prompt: The last sentence the AI will see before answering.
            For Auto-GPT, this prompt is:
            Determine which next command to use, and respond using the format specified
              above:
            The triggering prompt is not part of the system prompt because between the
              system prompt and the triggering
            prompt we have contextual information that can distract the AI and make it
              forget that its goal is to find the next task to achieve.
            SYSTEM PROMPT
            CONTEXTUAL INFORMATION (memory, previous conversations, anything relevant)
            TRIGGERING PROMPT

        The triggering prompt reminds the AI about its short term meta task
        (defining the next task)
    """

    def __init__(
        self,
        ai_name: str,
        memory: MemoryProviderSingleton,
        full_message_history: list[ChatMessage],
        autonomous_cycles_budget: int,
        command_registry: CommandRegistry,
        config: AIConfig,
        system_prompt: str,
        initial_prompt: str,
        workspace_directory: str,
    ):
        cfg = Config()
        self.ai_name = ai_name
        self.memory = memory
        self.summary_memory = (
            "I was created."  # Initial memory necessary to avoid hallucination
        )
        self.last_memory_index = 0
        self.full_message_history = full_message_history
        self.autonomous_cycles_remaining = autonomous_cycles_budget
        self.command_registry = command_registry
        self.config = config
        self.system_prompt = system_prompt
        self.initial_prompt = initial_prompt
        self.workspace = Workspace(workspace_directory, cfg.restrict_to_workspace)

        self.created_at = datetime.now().strftime("%Y%m%d_%H%M%S")
        self.cycle_count = 0
        self.log_cycle_handler = LogCycleHandler()

    def start_interaction_loop(self):
        # Interaction Loop
        cfg = Config()
        self.cycle_count = 0
        command_name = None
        arguments = None
        user_input = ""

        while True:
            # Discontinue if continuous limit is reached
            self.cycle_count += 1
            self.log_cycle_handler.log_count_within_cycle = 0
            self.log_cycle_handler.log_cycle(
                self.config.ai_name,
                self.created_at,
                self.cycle_count,
                self.full_message_history,
                FULL_MESSAGE_HISTORY_FILE_NAME,
            )
            if (
                cfg.continuous_mode
                and cfg.continuous_limit > 0
                and self.cycle_count > cfg.continuous_limit
            ):
                logger.typewriter_log(
                    "Continuous Limit Reached: ", Fore.YELLOW, f"{cfg.continuous_limit}"
                )
                break
            # Send message to AI, get response
            with Spinner("Thinking... "):
                assistant_reply = chat_with_ai(
                    self,
                    self.system_prompt,
                    self.initial_prompt,
                    self.full_message_history,
                    self.memory,
                    cfg.fast_token_limit,
                )  # TODO: This hardcodes the model to use GPT3.5. Make this an argument

            assistant_reply_json = fix_json_using_multiple_techniques(assistant_reply)
            for plugin in cfg.plugins:
                if not plugin.can_handle_post_planning():
                    continue
                assistant_reply_json = plugin.post_planning(assistant_reply_json)

            # Print Assistant thoughts
            if assistant_reply_json != {}:
                validate_json(assistant_reply_json, LLM_DEFAULT_RESPONSE_FORMAT)
                # Get command name and arguments
                try:
                    print_assistant_thoughts(
                        self.ai_name, assistant_reply_json, cfg.speak_mode
                    )
                    command_name, arguments = get_command(assistant_reply_json)
                    if cfg.speak_mode:
                        say_text(f"I want to execute {command_name}")

                    arguments = self._resolve_pathlike_command_args(arguments)

                except Exception as e:
                    logger.error("Error: \n", str(e))
            self.log_cycle_handler.log_cycle(
                self.config.ai_name,
                self.created_at,
                self.cycle_count,
                assistant_reply_json,
                NEXT_ACTION_FILE_NAME,
            )

            if self.should_prompt_user:
                # ### GET USER AUTHORIZATION TO EXECUTE COMMAND ###
                # Get key press: Prompt the user to press enter to continue or escape
                # to exit
                self.user_input = ""
                logger.typewriter_log(
                    "NEXT ACTION: ",
                    Fore.CYAN,
                    f"COMMAND = {Fore.CYAN}{command_name}{Style.RESET_ALL}  "
                    f"ARGUMENTS = {Fore.CYAN}{arguments}{Style.RESET_ALL}",
                )
<<<<<<< HEAD
=======

                logger.info(
                    "Enter 'y' to authorise command, 'y -N' to run N continuous commands, 's' to run self-feedback commands or "
                    "'n' to exit program, or enter feedback for "
                    f"{self.ai_name}..."
                )
>>>>>>> 0166eacb
                while True:
                    if cfg.chat_messages_enabled:
                        console_input = clean_input("Waiting for your response...")
                    else:
                        console_input = clean_input(
                            Fore.MAGENTA + "Input:" + Style.RESET_ALL
                        )
<<<<<<< HEAD

                    try:
                        (
                            command_name,
                            self.autonomous_cycles_remaining,
                            user_input,
                        ) = self.determine_next_command(console_input)
=======
                    if console_input.lower().strip() == cfg.authorise_key:
                        user_input = "GENERATE NEXT COMMAND JSON"
                        break
                    elif console_input.lower().strip() == "s":
                        logger.typewriter_log(
                            "-=-=-=-=-=-=-= THOUGHTS, REASONING, PLAN AND CRITICISM WILL NOW BE VERIFIED BY AGENT -=-=-=-=-=-=-=",
                            Fore.GREEN,
                            "",
                        )
                        thoughts = assistant_reply_json.get("thoughts", {})
                        self_feedback_resp = self.get_self_feedback(
                            thoughts, cfg.fast_llm_model
                        )
                        logger.typewriter_log(
                            f"SELF FEEDBACK: {self_feedback_resp}",
                            Fore.YELLOW,
                            "",
                        )
                        user_input = self_feedback_resp
                        command_name = "self_feedback"
                        break
                    elif console_input.lower().strip() == "":
                        logger.warn("Invalid input format.")
                        continue
                    elif console_input.lower().startswith(f"{cfg.authorise_key} -"):
                        try:
                            self.next_action_count = abs(
                                int(console_input.split(" ")[1])
                            )
                            user_input = "GENERATE NEXT COMMAND JSON"
                        except ValueError:
                            logger.warn(
                                "Invalid input format. Please enter 'y -n' where n is"
                                " the number of continuous tasks."
                            )
                            continue
                        break
                    elif console_input.lower() == cfg.exit_key:
                        user_input = "EXIT"
>>>>>>> 0166eacb
                        break
                    except (SyntaxError, ValueError) as err:
                        # If there was a parsing error, go back to the prompt
                        logger.warn(err)

                if user_input.lower() == "exit":
                    logger.info("Exiting...")
                    break

                # Prompt for feedback on the self feedback
                if command_name == "self_feedback":
                    logger.typewriter_log(
                        "-=-=-=-=-=-=-= THOUGHTS, REASONING, PLAN AND CRITICISM WILL NOW BE VERIFIED BY AGENT -=-=-=-=-=-=-=",
                        Fore.GREEN,
                        "",
                    )
                    thoughts = assistant_reply_json.get("thoughts", {})
                    self_feedback_resp = self.get_self_feedback(
                        thoughts, cfg.fast_llm_model
                    )
                    logger.typewriter_log(
                        f"SELF FEEDBACK: {self_feedback_resp}",
                        Fore.YELLOW,
                        "",
                    )
                    if self_feedback_resp[0].lower().strip() == "y":
                        user_input = "GENERATE NEXT COMMAND JSON"
                    else:
<<<<<<< HEAD
                        user_input = self_feedback_resp
=======
                        user_input = console_input
                        command_name = "human_feedback"
                        self.log_cycle_handler.log_cycle(
                            self.config.ai_name,
                            self.created_at,
                            self.cycle_count,
                            user_input,
                            USER_INPUT_FILE_NAME,
                        )
                        break
>>>>>>> 0166eacb

                elif user_input == "GENERATE NEXT COMMAND JSON":
                    logger.typewriter_log(
                        "-=-=-=-=-=-=-= COMMAND AUTHORISED BY USER -=-=-=-=-=-=-=",
                        Fore.MAGENTA,
                        "",
                    )
            else:
                # Print command
                logger.typewriter_log(
                    "NEXT ACTION: ",
                    Fore.CYAN,
                    f"COMMAND = {Fore.CYAN}{command_name}{Style.RESET_ALL}"
                    f"  ARGUMENTS = {Fore.CYAN}{arguments}{Style.RESET_ALL}",
                )

            # Execute command
            if command_name is not None and command_name.lower().startswith("error"):
                result = (
                    f"Command {command_name} threw the following error: {arguments}"
                )
            elif command_name == "human_feedback":
                result = f"Human feedback: {user_input}"
            elif command_name == "self_feedback":
                result = f"Self feedback: {user_input}"
            else:
                for plugin in cfg.plugins:
                    if not plugin.can_handle_pre_command():
                        continue
                    command_name, arguments = plugin.pre_command(
                        command_name, arguments
                    )
                command_result = execute_command(
                    self.command_registry,
                    command_name,
                    arguments,
                    self.config.prompt_generator,
                )
                result = f"Command {command_name} returned: " f"{command_result}"

                # mitigate context overflow errors
                result_tlength = count_string_tokens(
                    str(command_result), cfg.fast_llm_model
                )
                memory_tlength = count_string_tokens(
                    str(self.summary_memory), cfg.fast_llm_model
                )
                if result_tlength + memory_tlength + 600 > cfg.fast_token_limit:
                    result = f"Failure: command {command_name} returned too much output. \
                        Do not execute this command again with the same arguments."

                for plugin in cfg.plugins:
                    if not plugin.can_handle_post_command():
                        continue
                    result = plugin.post_command(command_name, result)
                if self.autonomous_cycles_remaining > 0:
                    self.autonomous_cycles_remaining -= 1

                # Check if there's a result from the command append it to the message
                # history
                if result is not None:
                    self.full_message_history.append(
                        create_chat_message("system", result)
                    )
                    logger.typewriter_log("SYSTEM: ", Fore.YELLOW, result)
                else:
                    self.full_message_history.append(
                        create_chat_message("system", "Unable to execute command")
                    )
                    logger.typewriter_log(
                        "SYSTEM: ", Fore.YELLOW, "Unable to execute command"
                    )

    def _resolve_pathlike_command_args(self, command_args):
        if "directory" in command_args and command_args["directory"] in {"", "/"}:
            command_args["directory"] = str(self.workspace.root)
        else:
            for pathlike in ["filename", "directory", "clone_path"]:
                if pathlike in command_args:
                    command_args[pathlike] = str(
                        self.workspace.get_path(command_args[pathlike])
                    )
        return command_args

    def get_self_feedback(self, thoughts: dict, llm_model: str) -> str:
        """Generates a feedback response based on the provided thoughts dictionary.
        This method takes in a dictionary of thoughts containing keys such as 'reasoning',
        'plan', 'thoughts', and 'criticism'. It combines these elements into a single
        feedback message and uses the create_chat_completion() function to generate a
        response based on the input message.
        Args:
            thoughts (dict): A dictionary containing thought elements like reasoning,
            plan, thoughts, and criticism.
        Returns:
            str: A feedback response generated using the provided thoughts dictionary.
        """
        ai_role = self.config.ai_role

<<<<<<< HEAD
        feedback_prompt = (
            f"Below is a message from an AI agent with the role of {ai_role}. "
            "Please review the provided Thought, Reasoning, Plan, and Criticism. "
            "If these elements accurately contribute to the successful execution of the "
            "assumed role, respond with the letter 'Y' followed by a space, and then "
            "explain why it is effective. If the provided information is not suitable "
            "for achieving the role's objectives, please provide one or more sentences "
            "addressing the issue and suggesting a resolution."
        )
=======
        feedback_prompt = f"Below is a message from me, an AI Agent, assuming the role of {ai_role}. whilst keeping knowledge of my slight limitations as an AI Agent Please evaluate my thought process, reasoning, and plan, and provide a concise paragraph outlining potential improvements. Consider adding or removing ideas that do not align with my role and explaining why, prioritizing thoughts based on their significance, or simply refining my overall thought process."
>>>>>>> 0166eacb
        reasoning = thoughts.get("reasoning", "")
        plan = thoughts.get("plan", "")
        thought = thoughts.get("thoughts", "")
        feedback_thoughts = thought + reasoning + plan
        return create_chat_completion(
            [{"role": "user", "content": feedback_prompt + feedback_thoughts}],
            llm_model,
        )

    @property
    def should_prompt_user(self) -> bool:
        cfg = Config()
        return not cfg.continuous_mode and self.autonomous_cycles_remaining == 0

    @property
    def user_feedback_prompt(self) -> str:
        return (
            "Enter 'y' to authorise command, 'y -N' to run N continuous commands, "
            "'s' to run self-feedback commands, "
            "'n' to exit program, or enter feedback for "
            f"{self.ai_name}... "
        )

    @staticmethod
    def determine_next_command(user_input: str):
        cfg = Config()
        command_name: str | None = None
        autonomous_cycles_remaining = 0

        if user_input.lower().strip() == "":
            raise ValueError("Invalid input")
        elif user_input.lower().strip() == cfg.authorise_key:
            user_input = "GENERATE NEXT COMMAND JSON"
        elif user_input.lower().startswith(f"{cfg.authorise_key} -"):
            try:
                autonomous_cycles_remaining = abs(int(user_input.split(" ")[1]))
                user_input = "GENERATE NEXT COMMAND JSON"
            except ValueError:
                raise SyntaxError(
                    f"Invalid input format. Please enter '{cfg.authorise_key} -N' "
                    "where N is the number of continuous tasks."
                )
        elif user_input.lower() == cfg.exit_key:
            user_input = "EXIT"
        elif user_input.lower().strip() == "s":
            user_input = ""
            command_name = "self_feedback"
        else:
            user_input = user_input
            command_name = "human_feedback"

        return command_name, autonomous_cycles_remaining, user_input<|MERGE_RESOLUTION|>--- conflicted
+++ resolved
@@ -164,15 +164,12 @@
                     f"COMMAND = {Fore.CYAN}{command_name}{Style.RESET_ALL}  "
                     f"ARGUMENTS = {Fore.CYAN}{arguments}{Style.RESET_ALL}",
                 )
-<<<<<<< HEAD
-=======
 
                 logger.info(
                     "Enter 'y' to authorise command, 'y -N' to run N continuous commands, 's' to run self-feedback commands or "
                     "'n' to exit program, or enter feedback for "
                     f"{self.ai_name}..."
                 )
->>>>>>> 0166eacb
                 while True:
                     if cfg.chat_messages_enabled:
                         console_input = clean_input("Waiting for your response...")
@@ -180,7 +177,6 @@
                         console_input = clean_input(
                             Fore.MAGENTA + "Input:" + Style.RESET_ALL
                         )
-<<<<<<< HEAD
 
                     try:
                         (
@@ -188,47 +184,6 @@
                             self.autonomous_cycles_remaining,
                             user_input,
                         ) = self.determine_next_command(console_input)
-=======
-                    if console_input.lower().strip() == cfg.authorise_key:
-                        user_input = "GENERATE NEXT COMMAND JSON"
-                        break
-                    elif console_input.lower().strip() == "s":
-                        logger.typewriter_log(
-                            "-=-=-=-=-=-=-= THOUGHTS, REASONING, PLAN AND CRITICISM WILL NOW BE VERIFIED BY AGENT -=-=-=-=-=-=-=",
-                            Fore.GREEN,
-                            "",
-                        )
-                        thoughts = assistant_reply_json.get("thoughts", {})
-                        self_feedback_resp = self.get_self_feedback(
-                            thoughts, cfg.fast_llm_model
-                        )
-                        logger.typewriter_log(
-                            f"SELF FEEDBACK: {self_feedback_resp}",
-                            Fore.YELLOW,
-                            "",
-                        )
-                        user_input = self_feedback_resp
-                        command_name = "self_feedback"
-                        break
-                    elif console_input.lower().strip() == "":
-                        logger.warn("Invalid input format.")
-                        continue
-                    elif console_input.lower().startswith(f"{cfg.authorise_key} -"):
-                        try:
-                            self.next_action_count = abs(
-                                int(console_input.split(" ")[1])
-                            )
-                            user_input = "GENERATE NEXT COMMAND JSON"
-                        except ValueError:
-                            logger.warn(
-                                "Invalid input format. Please enter 'y -n' where n is"
-                                " the number of continuous tasks."
-                            )
-                            continue
-                        break
-                    elif console_input.lower() == cfg.exit_key:
-                        user_input = "EXIT"
->>>>>>> 0166eacb
                         break
                     except (SyntaxError, ValueError) as err:
                         # If there was a parsing error, go back to the prompt
@@ -257,20 +212,7 @@
                     if self_feedback_resp[0].lower().strip() == "y":
                         user_input = "GENERATE NEXT COMMAND JSON"
                     else:
-<<<<<<< HEAD
                         user_input = self_feedback_resp
-=======
-                        user_input = console_input
-                        command_name = "human_feedback"
-                        self.log_cycle_handler.log_cycle(
-                            self.config.ai_name,
-                            self.created_at,
-                            self.cycle_count,
-                            user_input,
-                            USER_INPUT_FILE_NAME,
-                        )
-                        break
->>>>>>> 0166eacb
 
                 elif user_input == "GENERATE NEXT COMMAND JSON":
                     logger.typewriter_log(
@@ -294,6 +236,13 @@
                 )
             elif command_name == "human_feedback":
                 result = f"Human feedback: {user_input}"
+                self.log_cycle_handler.log_cycle(
+                    self.config.ai_name,
+                    self.created_at,
+                    self.cycle_count,
+                    user_input,
+                    USER_INPUT_FILE_NAME,
+                )
             elif command_name == "self_feedback":
                 result = f"Self feedback: {user_input}"
             else:
@@ -369,19 +318,14 @@
         """
         ai_role = self.config.ai_role
 
-<<<<<<< HEAD
         feedback_prompt = (
-            f"Below is a message from an AI agent with the role of {ai_role}. "
-            "Please review the provided Thought, Reasoning, Plan, and Criticism. "
-            "If these elements accurately contribute to the successful execution of the "
-            "assumed role, respond with the letter 'Y' followed by a space, and then "
-            "explain why it is effective. If the provided information is not suitable "
-            "for achieving the role's objectives, please provide one or more sentences "
-            "addressing the issue and suggesting a resolution."
+            f"Below is a message from me, an AI Agent, assuming the role of {ai_role}. "
+            "Whilst keeping knowledge of my slight limitations as an AI Agent, evaluate "
+            "my thought process, reasoning, and plan, and provide a concise paragraph "
+            "outlining potential improvements. Consider adding or removing ideas that "
+            "do not align with my role and explaining why, prioritizing thoughts based "
+            "on their significance, or simply refining my overall thought process."
         )
-=======
-        feedback_prompt = f"Below is a message from me, an AI Agent, assuming the role of {ai_role}. whilst keeping knowledge of my slight limitations as an AI Agent Please evaluate my thought process, reasoning, and plan, and provide a concise paragraph outlining potential improvements. Consider adding or removing ideas that do not align with my role and explaining why, prioritizing thoughts based on their significance, or simply refining my overall thought process."
->>>>>>> 0166eacb
         reasoning = thoughts.get("reasoning", "")
         plan = thoughts.get("plan", "")
         thought = thoughts.get("thoughts", "")
