--- conflicted
+++ resolved
@@ -53,12 +53,7 @@
         triggering_prompt,
         workspace_directory,
     ):
-<<<<<<< HEAD
         self.agent_name = agent_name # TODO : Remove Agent.agent_name ?
-=======
-        cfg = Config()
-        self.ai_name = ai_name
->>>>>>> 5de10255
         self.memory = memory
         self.full_message_history = full_message_history
         self.next_action_count = next_action_count
@@ -253,8 +248,6 @@
                         "SYSTEM: ", Fore.YELLOW, "Unable to execute command"
                     )
 
-<<<<<<< HEAD
-=======
     def _resolve_pathlike_command_args(self, command_args):
         if "directory" in command_args and command_args["directory"] in {"", "/"}:
             command_args["directory"] = str(self.workspace.root)
@@ -264,5 +257,4 @@
                     command_args[pathlike] = str(
                         self.workspace.get_path(command_args[pathlike])
                     )
-        return command_args
->>>>>>> 5de10255
+        return command_args