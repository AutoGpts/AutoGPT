"""
Auto-GPT Agent

This file contains the implementation of the Agent class, which serves as the primary
interface for interacting with Auto-GPT. The Agent class contains methods for
starting an interaction loop with the AI, executing commands, and handling user input
and feedback.

Dependencies:
- colorama
- autogpt

Classes:
- Agent: The main class for interacting with Auto-GPT.
"""
from colorama import Fore, Style

from autogpt.app import execute_command, get_command
from autogpt.chat import chat_with_ai, create_chat_message
from autogpt.config import Config
from autogpt.json_utils.json_fix_llm import fix_json_using_multiple_techniques
from autogpt.json_utils.utilities import validate_json
from autogpt.llm_utils import create_chat_completion
from autogpt.logs import logger, print_assistant_thoughts
from autogpt.speech import say_text
from autogpt.spinner import Spinner
from autogpt.utils import clean_input, send_chat_message_to_user
from autogpt.workspace import Workspace


class Agent:
    """Agent class for interacting with Auto-GPT.

    This class represents an agent that can interact with the Auto-GPT system. It contains several attributes that store the 
    agent's state, such as memory, full message history, next action count, command registry, configuration, system prompt,
    and triggering prompt. The agent can start an interaction loop with the AI, receive responses, and execute next actions 
    based on those responses. The agent can also provide human feedback to the AI, which is saved in the memory object.

    Dependencies:
    - colorama
    - autogpt

    Attributes:
<<<<<<< HEAD
        agent_name (str): The name of the agent.
        memory (object): The memory object to use.
        full_message_history (list): The full message history.
        next_action_count (int): The number of actions to execute.
        command_registry (object): The command registry object.
        config (object): The configuration object.
        system_prompt (str): The system prompt is the initial prompt that defines everything the AI needs to know to achieve 
            its task successfully. The dynamic and customizable information in the system prompt are agent_name, description, 
            and goals.
        triggering_prompt (str): The last sentence the AI will see before answering. The triggering prompt is not part of the 
            system prompt because between the system prompt and the triggering prompt we have contextual information that can 
            distract the AI and make it forget that its goal is to find the next task to achieve.

    Methods:
        __init__(self, agent_name, memory, full_message_history, next_action_count, command_registry, config, system_prompt, 
            triggering_prompt, workspace_directory):
            Initializes an instance of the Agent class.
        
        start_interaction_loop(self):
            Starts the interaction loop between the agent and the Auto-GPT system. Sends messages to the AI, receives 
            responses, and executes next actions based on those responses. If continuous limit is reached or the agent 
            decides to exit the program, the loop terminates. The agent can also provide human feedback to the AI, which 
            is saved in the memory object.

        _resolve_pathlike_command_args(self, command_args):
            Resolves path-like arguments in the command arguments by converting them to the absolute path.

        get_self_feedback(self, thoughts: dict, llm_model: str) -> str:
            Generates a feedback response based on the provided thoughts dictionary. Combines the elements of the 
            thoughts dictionary into a single feedback message and uses the create_chat_completion() function to 
            generate a response based on the input message.
        """
=======
        ai_name: The name of the agent.
        memory: The memory object to use.
        full_message_history: The full message history.
        next_action_count: The number of actions to execute.
        system_prompt: The system prompt is the initial prompt that defines everything the AI needs to know to achieve its task successfully.
        Currently, the dynamic and customizable information in the system prompt are ai_name, description and goals.

        triggering_prompt: The last sentence the AI will see before answering. For Auto-GPT, this prompt is:
            Determine which next command to use, and respond using the format specified above:
            The triggering prompt is not part of the system prompt because between the system prompt and the triggering
            prompt we have contextual information that can distract the AI and make it forget that its goal is to find the next task to achieve.
            SYSTEM PROMPT
            CONTEXTUAL INFORMATION (memory, previous conversations, anything relevant)
            TRIGGERING PROMPT

        The triggering prompt reminds the AI about its short term meta task (defining the next task)
    """
>>>>>>> 91537b04

    def __init__(
        self,
        ai_name,
        memory,
        full_message_history,
        next_action_count,
        system_prompt,
        triggering_prompt,
        workspace_directory,
    ):
        cfg = Config()
        self.ai_name = ai_name
        self.memory = memory
        self.full_message_history = full_message_history
        self.next_action_count = next_action_count
        self.system_prompt = system_prompt
        self.triggering_prompt = triggering_prompt
        self.workspace = Workspace(workspace_directory, cfg.restrict_to_workspace)

    def start_interaction_loop(self):
        """
        Starts the main interaction loop with the AI. This method handles user input and
        feedback, executes commands, and communicates with the AI to generate responses.

        Parameters:
        None.

        Returns:
        None.

        Raises:
        None.

        Side Effects:
        - Modifies the Agent's memory and full message history.
        - Executes commands based on user input and the AI's responses.
        """
        # Interaction Loop
        cfg = Config()
        loop_count = 0
        command_name = None
        arguments = None
        user_input = ""

        while True:
            # Discontinue if continuous limit is reached
            loop_count += 1
            if (
                cfg.continuous_mode
                and cfg.continuous_limit > 0
                and loop_count > cfg.continuous_limit
            ):
                logger.typewriter_log(
                    "Continuous Limit Reached: ", Fore.YELLOW, f"{cfg.continuous_limit}"
                )
                send_chat_message_to_user(
                    f"Continuous Limit Reached: \n {cfg.continuous_limit}"
                )
                break
            send_chat_message_to_user("Thinking... \n")
            # Send message to AI, get response
            with Spinner("Thinking... "):
                assistant_reply = chat_with_ai(
                    self.system_prompt,
                    self.triggering_prompt,
                    self.full_message_history,
                    self.memory,
                    cfg.fast_token_limit,
                )  # TODO: This hardcodes the model to use GPT3.5. Make this an argument

            assistant_reply_json = fix_json_using_multiple_techniques(assistant_reply)

            # Print Assistant thoughts
            if assistant_reply_json != {}:
                validate_json(assistant_reply_json, "llm_response_format_1")
                # Get command name and arguments
                try:
                    print_assistant_thoughts(
                        self.ai_name, assistant_reply_json, cfg.speak_mode
                    )
                    command_name, arguments = get_command(assistant_reply_json)
                    # command_name, arguments = assistant_reply_json_valid["command"]["name"], assistant_reply_json_valid["command"]["args"]
                    if cfg.speak_mode:
                        say_text(f"I want to execute {command_name}")

                    send_chat_message_to_user("Thinking... \n")
                    arguments = self._resolve_pathlike_command_args(arguments)

                except Exception as e:
                    logger.error("Error: \n", str(e))

            if not cfg.continuous_mode and self.next_action_count == 0:
                ### GET USER AUTHORIZATION TO EXECUTE COMMAND ###
                # Get key press: Prompt the user to press enter to continue or escape
                # to exit
                self.user_input = ""
                send_chat_message_to_user(
                    "NEXT ACTION: \n " + f"COMMAND = {command_name} \n "
                    f"ARGUMENTS = {arguments}"
                )
                logger.typewriter_log(
                    "NEXT ACTION: ",
                    Fore.CYAN,
                    f"COMMAND = {Fore.CYAN}{command_name}{Style.RESET_ALL}  "
                    f"ARGUMENTS = {Fore.CYAN}{arguments}{Style.RESET_ALL}",
                )
                print(
                    "Enter 'y' to authorise command, 'y -N' to run N continuous commands, 's' to run self-feedback commands"
                    "'n' to exit program, or enter feedback for "
                    f"{self.ai_name}...",
                    flush=True,
                )
                while True:
                    console_input = ""
                    if cfg.chat_messages_enabled:
                        console_input = clean_input("Waiting for your response...")
                    else:
                        console_input = clean_input(
                            Fore.MAGENTA + "Input:" + Style.RESET_ALL
                        )
                    if console_input.lower().strip() == "y":
                        user_input = "GENERATE NEXT COMMAND JSON"
                        break
                    elif console_input.lower().strip() == "s":
                        logger.typewriter_log(
                            "-=-=-=-=-=-=-= THOUGHTS, REASONING, PLAN AND CRITICISM WILL NOW BE VERIFIED BY AGENT -=-=-=-=-=-=-=",
                            Fore.GREEN,
                            "",
                        )
                        thoughts = assistant_reply_json.get("thoughts", {})
                        self_feedback_resp = self.get_self_feedback(
                            thoughts, cfg.fast_llm_model
                        )
                        logger.typewriter_log(
                            f"SELF FEEDBACK: {self_feedback_resp}",
                            Fore.YELLOW,
                            "",
                        )
                        if self_feedback_resp[0].lower().strip() == "y":
                            user_input = "GENERATE NEXT COMMAND JSON"
                        else:
                            user_input = self_feedback_resp
                        break
                    elif console_input.lower().strip() == "":
                        print("Invalid input format.")
                        continue
                    elif console_input.lower().startswith("y -"):
                        try:
                            self.next_action_count = abs(
                                int(console_input.split(" ")[1])
                            )
                            user_input = "GENERATE NEXT COMMAND JSON"
                        except ValueError:
                            print(
                                "Invalid input format. Please enter 'y -n' where n is"
                                " the number of continuous tasks."
                            )
                            continue
                        break
                    elif console_input.lower() == "n":
                        user_input = "EXIT"
                        break
                    else:
                        user_input = console_input
                        command_name = "human_feedback"
                        break

                if user_input == "GENERATE NEXT COMMAND JSON":
                    logger.typewriter_log(
                        "-=-=-=-=-=-=-= COMMAND AUTHORISED BY USER -=-=-=-=-=-=-=",
                        Fore.MAGENTA,
                        "",
                    )
                elif user_input == "EXIT":
                    send_chat_message_to_user("Exiting...")
                    print("Exiting...", flush=True)
                    break
            else:
                # Print command
                send_chat_message_to_user(
                    "NEXT ACTION: \n " + f"COMMAND = {command_name} \n "
                    f"ARGUMENTS = {arguments}"
                )

                logger.typewriter_log(
                    "NEXT ACTION: ",
                    Fore.CYAN,
                    f"COMMAND = {Fore.CYAN}{command_name}{Style.RESET_ALL}"
                    f"  ARGUMENTS = {Fore.CYAN}{arguments}{Style.RESET_ALL}",
                )

            # Execute command
            if command_name is not None and command_name.lower().startswith("error"):
                result = (
                    f"Command {command_name} threw the following error: {arguments}"
                )
            elif command_name == "human_feedback":
                result = f"Human feedback: {user_input}"
            else:
                result = (
                    f"Command {command_name} returned: "
                    f"{execute_command(command_name, arguments)}"
                )
                if self.next_action_count > 0:
                    self.next_action_count -= 1
<<<<<<< HEAD
            memory_to_add = (
                f"Assistant Reply: {assistant_reply} "
                f"\nResult: {result} "
                f"\nHuman Feedback: {user_input} "
            )

            self.memory.add(memory_to_add)

=======

            memory_to_add = (
                f"Assistant Reply: {assistant_reply} "
                f"\nResult: {result} "
                f"\nHuman Feedback: {user_input} "
            )

            self.memory.add(memory_to_add)

>>>>>>> 91537b04
            # Check if there's a result from the command append it to the message
            # history
            if result is not None:
                self.full_message_history.append(create_chat_message("system", result))
                logger.typewriter_log("SYSTEM: ", Fore.YELLOW, result)
            else:
                self.full_message_history.append(
                    create_chat_message("system", "Unable to execute command")
                )
                logger.typewriter_log(
                    "SYSTEM: ", Fore.YELLOW, "Unable to execute command"
<<<<<<< HEAD
                )

    def _resolve_pathlike_command_args(self, command_args):
        if "directory" in command_args and command_args["directory"] in {"", "/"}:
            command_args["directory"] = str(self.workspace.root)
        else:
            for pathlike in ["filename", "directory", "clone_path"]:
                if pathlike in command_args:
                    command_args[pathlike] = str(
                        self.workspace.get_path(command_args[pathlike])
                    )
        return command_args

    def get_self_feedback(self, thoughts: dict, llm_model: str) -> str:
        """Generates a feedback response based on the provided thoughts dictionary.
        This method takes in a dictionary of thoughts containing keys such as 'reasoning',
        'plan', 'thoughts', and 'criticism'. It combines these elements into a single
        feedback message and uses the create_chat_completion() function to generate a
        response based on the input message.
        Args:
            thoughts (dict): A dictionary containing thought elements like reasoning,
            plan, thoughts, and criticism.
        Returns:
            str: A feedback response generated using the provided thoughts dictionary.
        """
        ai_role = self.config.ai_role

        feedback_prompt = f"Below is a message from an AI agent with the role of {ai_role}. Please review the provided Thought, Reasoning, Plan, and Criticism. If these elements accurately contribute to the successful execution of the assumed role, respond with the letter 'Y' followed by a space, and then explain why it is effective. If the provided information is not suitable for achieving the role's objectives, please provide one or more sentences addressing the issue and suggesting a resolution."
        reasoning = thoughts.get("reasoning", "")
        plan = thoughts.get("plan", "")
        thought = thoughts.get("thoughts", "")
        criticism = thoughts.get("criticism", "")
        feedback_thoughts = thought + reasoning + plan + criticism
        return create_chat_completion(
            [{"role": "user", "content": feedback_prompt + feedback_thoughts}],
            llm_model,
        )
=======
                )
>>>>>>> 91537b04
<|MERGE_RESOLUTION|>--- conflicted
+++ resolved
@@ -1,18 +1,3 @@
-"""
-Auto-GPT Agent
-
-This file contains the implementation of the Agent class, which serves as the primary
-interface for interacting with Auto-GPT. The Agent class contains methods for
-starting an interaction loop with the AI, executing commands, and handling user input
-and feedback.
-
-Dependencies:
-- colorama
-- autogpt
-
-Classes:
-- Agent: The main class for interacting with Auto-GPT.
-"""
 from colorama import Fore, Style
 
 from autogpt.app import execute_command, get_command
@@ -20,61 +5,16 @@
 from autogpt.config import Config
 from autogpt.json_utils.json_fix_llm import fix_json_using_multiple_techniques
 from autogpt.json_utils.utilities import validate_json
-from autogpt.llm_utils import create_chat_completion
 from autogpt.logs import logger, print_assistant_thoughts
 from autogpt.speech import say_text
 from autogpt.spinner import Spinner
-from autogpt.utils import clean_input, send_chat_message_to_user
-from autogpt.workspace import Workspace
+from autogpt.utils import clean_input
 
 
 class Agent:
     """Agent class for interacting with Auto-GPT.
 
-    This class represents an agent that can interact with the Auto-GPT system. It contains several attributes that store the 
-    agent's state, such as memory, full message history, next action count, command registry, configuration, system prompt,
-    and triggering prompt. The agent can start an interaction loop with the AI, receive responses, and execute next actions 
-    based on those responses. The agent can also provide human feedback to the AI, which is saved in the memory object.
-
-    Dependencies:
-    - colorama
-    - autogpt
-
     Attributes:
-<<<<<<< HEAD
-        agent_name (str): The name of the agent.
-        memory (object): The memory object to use.
-        full_message_history (list): The full message history.
-        next_action_count (int): The number of actions to execute.
-        command_registry (object): The command registry object.
-        config (object): The configuration object.
-        system_prompt (str): The system prompt is the initial prompt that defines everything the AI needs to know to achieve 
-            its task successfully. The dynamic and customizable information in the system prompt are agent_name, description, 
-            and goals.
-        triggering_prompt (str): The last sentence the AI will see before answering. The triggering prompt is not part of the 
-            system prompt because between the system prompt and the triggering prompt we have contextual information that can 
-            distract the AI and make it forget that its goal is to find the next task to achieve.
-
-    Methods:
-        __init__(self, agent_name, memory, full_message_history, next_action_count, command_registry, config, system_prompt, 
-            triggering_prompt, workspace_directory):
-            Initializes an instance of the Agent class.
-        
-        start_interaction_loop(self):
-            Starts the interaction loop between the agent and the Auto-GPT system. Sends messages to the AI, receives 
-            responses, and executes next actions based on those responses. If continuous limit is reached or the agent 
-            decides to exit the program, the loop terminates. The agent can also provide human feedback to the AI, which 
-            is saved in the memory object.
-
-        _resolve_pathlike_command_args(self, command_args):
-            Resolves path-like arguments in the command arguments by converting them to the absolute path.
-
-        get_self_feedback(self, thoughts: dict, llm_model: str) -> str:
-            Generates a feedback response based on the provided thoughts dictionary. Combines the elements of the 
-            thoughts dictionary into a single feedback message and uses the create_chat_completion() function to 
-            generate a response based on the input message.
-        """
-=======
         ai_name: The name of the agent.
         memory: The memory object to use.
         full_message_history: The full message history.
@@ -92,7 +32,6 @@
 
         The triggering prompt reminds the AI about its short term meta task (defining the next task)
     """
->>>>>>> 91537b04
 
     def __init__(
         self,
@@ -102,35 +41,15 @@
         next_action_count,
         system_prompt,
         triggering_prompt,
-        workspace_directory,
     ):
-        cfg = Config()
         self.ai_name = ai_name
         self.memory = memory
         self.full_message_history = full_message_history
         self.next_action_count = next_action_count
         self.system_prompt = system_prompt
         self.triggering_prompt = triggering_prompt
-        self.workspace = Workspace(workspace_directory, cfg.restrict_to_workspace)
 
     def start_interaction_loop(self):
-        """
-        Starts the main interaction loop with the AI. This method handles user input and
-        feedback, executes commands, and communicates with the AI to generate responses.
-
-        Parameters:
-        None.
-
-        Returns:
-        None.
-
-        Raises:
-        None.
-
-        Side Effects:
-        - Modifies the Agent's memory and full message history.
-        - Executes commands based on user input and the AI's responses.
-        """
         # Interaction Loop
         cfg = Config()
         loop_count = 0
@@ -149,11 +68,8 @@
                 logger.typewriter_log(
                     "Continuous Limit Reached: ", Fore.YELLOW, f"{cfg.continuous_limit}"
                 )
-                send_chat_message_to_user(
-                    f"Continuous Limit Reached: \n {cfg.continuous_limit}"
-                )
                 break
-            send_chat_message_to_user("Thinking... \n")
+
             # Send message to AI, get response
             with Spinner("Thinking... "):
                 assistant_reply = chat_with_ai(
@@ -171,17 +87,11 @@
                 validate_json(assistant_reply_json, "llm_response_format_1")
                 # Get command name and arguments
                 try:
-                    print_assistant_thoughts(
-                        self.ai_name, assistant_reply_json, cfg.speak_mode
-                    )
+                    print_assistant_thoughts(self.ai_name, assistant_reply_json)
                     command_name, arguments = get_command(assistant_reply_json)
                     # command_name, arguments = assistant_reply_json_valid["command"]["name"], assistant_reply_json_valid["command"]["args"]
                     if cfg.speak_mode:
                         say_text(f"I want to execute {command_name}")
-
-                    send_chat_message_to_user("Thinking... \n")
-                    arguments = self._resolve_pathlike_command_args(arguments)
-
                 except Exception as e:
                     logger.error("Error: \n", str(e))
 
@@ -189,11 +99,6 @@
                 ### GET USER AUTHORIZATION TO EXECUTE COMMAND ###
                 # Get key press: Prompt the user to press enter to continue or escape
                 # to exit
-                self.user_input = ""
-                send_chat_message_to_user(
-                    "NEXT ACTION: \n " + f"COMMAND = {command_name} \n "
-                    f"ARGUMENTS = {arguments}"
-                )
                 logger.typewriter_log(
                     "NEXT ACTION: ",
                     Fore.CYAN,
@@ -201,41 +106,17 @@
                     f"ARGUMENTS = {Fore.CYAN}{arguments}{Style.RESET_ALL}",
                 )
                 print(
-                    "Enter 'y' to authorise command, 'y -N' to run N continuous commands, 's' to run self-feedback commands"
-                    "'n' to exit program, or enter feedback for "
+                    "Enter 'y' to authorise command, 'y -N' to run N continuous "
+                    "commands, 'n' to exit program, or enter feedback for "
                     f"{self.ai_name}...",
                     flush=True,
                 )
                 while True:
-                    console_input = ""
-                    if cfg.chat_messages_enabled:
-                        console_input = clean_input("Waiting for your response...")
-                    else:
-                        console_input = clean_input(
-                            Fore.MAGENTA + "Input:" + Style.RESET_ALL
-                        )
+                    console_input = clean_input(
+                        Fore.MAGENTA + "Input:" + Style.RESET_ALL
+                    )
                     if console_input.lower().strip() == "y":
                         user_input = "GENERATE NEXT COMMAND JSON"
-                        break
-                    elif console_input.lower().strip() == "s":
-                        logger.typewriter_log(
-                            "-=-=-=-=-=-=-= THOUGHTS, REASONING, PLAN AND CRITICISM WILL NOW BE VERIFIED BY AGENT -=-=-=-=-=-=-=",
-                            Fore.GREEN,
-                            "",
-                        )
-                        thoughts = assistant_reply_json.get("thoughts", {})
-                        self_feedback_resp = self.get_self_feedback(
-                            thoughts, cfg.fast_llm_model
-                        )
-                        logger.typewriter_log(
-                            f"SELF FEEDBACK: {self_feedback_resp}",
-                            Fore.YELLOW,
-                            "",
-                        )
-                        if self_feedback_resp[0].lower().strip() == "y":
-                            user_input = "GENERATE NEXT COMMAND JSON"
-                        else:
-                            user_input = self_feedback_resp
                         break
                     elif console_input.lower().strip() == "":
                         print("Invalid input format.")
@@ -268,16 +149,10 @@
                         "",
                     )
                 elif user_input == "EXIT":
-                    send_chat_message_to_user("Exiting...")
                     print("Exiting...", flush=True)
                     break
             else:
                 # Print command
-                send_chat_message_to_user(
-                    "NEXT ACTION: \n " + f"COMMAND = {command_name} \n "
-                    f"ARGUMENTS = {arguments}"
-                )
-
                 logger.typewriter_log(
                     "NEXT ACTION: ",
                     Fore.CYAN,
@@ -299,16 +174,6 @@
                 )
                 if self.next_action_count > 0:
                     self.next_action_count -= 1
-<<<<<<< HEAD
-            memory_to_add = (
-                f"Assistant Reply: {assistant_reply} "
-                f"\nResult: {result} "
-                f"\nHuman Feedback: {user_input} "
-            )
-
-            self.memory.add(memory_to_add)
-
-=======
 
             memory_to_add = (
                 f"Assistant Reply: {assistant_reply} "
@@ -318,7 +183,6 @@
 
             self.memory.add(memory_to_add)
 
->>>>>>> 91537b04
             # Check if there's a result from the command append it to the message
             # history
             if result is not None:
@@ -330,44 +194,4 @@
                 )
                 logger.typewriter_log(
                     "SYSTEM: ", Fore.YELLOW, "Unable to execute command"
-<<<<<<< HEAD
-                )
-
-    def _resolve_pathlike_command_args(self, command_args):
-        if "directory" in command_args and command_args["directory"] in {"", "/"}:
-            command_args["directory"] = str(self.workspace.root)
-        else:
-            for pathlike in ["filename", "directory", "clone_path"]:
-                if pathlike in command_args:
-                    command_args[pathlike] = str(
-                        self.workspace.get_path(command_args[pathlike])
-                    )
-        return command_args
-
-    def get_self_feedback(self, thoughts: dict, llm_model: str) -> str:
-        """Generates a feedback response based on the provided thoughts dictionary.
-        This method takes in a dictionary of thoughts containing keys such as 'reasoning',
-        'plan', 'thoughts', and 'criticism'. It combines these elements into a single
-        feedback message and uses the create_chat_completion() function to generate a
-        response based on the input message.
-        Args:
-            thoughts (dict): A dictionary containing thought elements like reasoning,
-            plan, thoughts, and criticism.
-        Returns:
-            str: A feedback response generated using the provided thoughts dictionary.
-        """
-        ai_role = self.config.ai_role
-
-        feedback_prompt = f"Below is a message from an AI agent with the role of {ai_role}. Please review the provided Thought, Reasoning, Plan, and Criticism. If these elements accurately contribute to the successful execution of the assumed role, respond with the letter 'Y' followed by a space, and then explain why it is effective. If the provided information is not suitable for achieving the role's objectives, please provide one or more sentences addressing the issue and suggesting a resolution."
-        reasoning = thoughts.get("reasoning", "")
-        plan = thoughts.get("plan", "")
-        thought = thoughts.get("thoughts", "")
-        criticism = thoughts.get("criticism", "")
-        feedback_thoughts = thought + reasoning + plan + criticism
-        return create_chat_completion(
-            [{"role": "user", "content": feedback_prompt + feedback_thoughts}],
-            llm_model,
-        )
-=======
-                )
->>>>>>> 91537b04
+                )