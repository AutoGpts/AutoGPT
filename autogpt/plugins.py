--- conflicted
+++ resolved
@@ -8,11 +8,7 @@
 from auto_gpt_plugin_template import AutoGPTPluginTemplate
 
 from autogpt.config import Config
-<<<<<<< HEAD
-=======
 from autogpt.logs import logger
-from autogpt.models.base_open_ai_plugin import BaseOpenAIPlugin
->>>>>>> cb97f5c1
 
 
 def inspect_zip_for_modules(zip_path: str, debug: bool = False) -> list[str]:
@@ -37,164 +33,6 @@
     return result
 
 
-<<<<<<< HEAD
-=======
-def write_dict_to_json_file(data: dict, file_path: str) -> None:
-    """
-    Write a dictionary to a JSON file.
-    Args:
-        data (dict): Dictionary to write.
-        file_path (str): Path to the file.
-    """
-    with open(file_path, "w") as file:
-        json.dump(data, file, indent=4)
-
-
-def fetch_openai_plugins_manifest_and_spec(cfg: Config) -> dict:
-    """
-    Fetch the manifest for a list of OpenAI plugins.
-        Args:
-        urls (List): List of URLs to fetch.
-    Returns:
-        dict: per url dictionary of manifest and spec.
-    """
-    # TODO add directory scan
-    manifests = {}
-    for url in cfg.plugins_openai:
-        openai_plugin_client_dir = f"{cfg.plugins_dir}/openai/{urlparse(url).netloc}"
-        create_directory_if_not_exists(openai_plugin_client_dir)
-        if not os.path.exists(f"{openai_plugin_client_dir}/ai-plugin.json"):
-            try:
-                response = requests.get(f"{url}/.well-known/ai-plugin.json")
-                if response.status_code == 200:
-                    manifest = response.json()
-                    if manifest["schema_version"] != "v1":
-                        logger.warn(
-                            f"Unsupported manifest version: {manifest['schem_version']} for {url}"
-                        )
-                        continue
-                    if manifest["api"]["type"] != "openapi":
-                        logger.warn(
-                            f"Unsupported API type: {manifest['api']['type']} for {url}"
-                        )
-                        continue
-                    write_dict_to_json_file(
-                        manifest, f"{openai_plugin_client_dir}/ai-plugin.json"
-                    )
-                else:
-                    logger.warn(
-                        f"Failed to fetch manifest for {url}: {response.status_code}"
-                    )
-            except requests.exceptions.RequestException as e:
-                logger.warn(f"Error while requesting manifest from {url}: {e}")
-        else:
-            logger.info(f"Manifest for {url} already exists")
-            manifest = json.load(open(f"{openai_plugin_client_dir}/ai-plugin.json"))
-        if not os.path.exists(f"{openai_plugin_client_dir}/openapi.json"):
-            openapi_spec = openapi_python_client._get_document(
-                url=manifest["api"]["url"], path=None, timeout=5
-            )
-            write_dict_to_json_file(
-                openapi_spec, f"{openai_plugin_client_dir}/openapi.json"
-            )
-        else:
-            logger.info(f"OpenAPI spec for {url} already exists")
-            openapi_spec = json.load(open(f"{openai_plugin_client_dir}/openapi.json"))
-        manifests[url] = {"manifest": manifest, "openapi_spec": openapi_spec}
-    return manifests
-
-
-def create_directory_if_not_exists(directory_path: str) -> bool:
-    """
-    Create a directory if it does not exist.
-    Args:
-        directory_path (str): Path to the directory.
-    Returns:
-        bool: True if the directory was created, else False.
-    """
-    if not os.path.exists(directory_path):
-        try:
-            os.makedirs(directory_path)
-            logger.debug(f"Created directory: {directory_path}")
-            return True
-        except OSError as e:
-            logger.warn(f"Error creating directory {directory_path}: {e}")
-            return False
-    else:
-        logger.info(f"Directory {directory_path} already exists")
-        return True
-
-
-def initialize_openai_plugins(
-    manifests_specs: dict, cfg: Config, debug: bool = False
-) -> dict:
-    """
-    Initialize OpenAI plugins.
-    Args:
-        manifests_specs (dict): per url dictionary of manifest and spec.
-        cfg (Config): Config instance including plugins config
-        debug (bool, optional): Enable debug logging. Defaults to False.
-    Returns:
-        dict: per url dictionary of manifest, spec and client.
-    """
-    openai_plugins_dir = f"{cfg.plugins_dir}/openai"
-    if create_directory_if_not_exists(openai_plugins_dir):
-        for url, manifest_spec in manifests_specs.items():
-            openai_plugin_client_dir = f"{openai_plugins_dir}/{urlparse(url).hostname}"
-            _meta_option = (openapi_python_client.MetaType.SETUP,)
-            _config = OpenAPIConfig(
-                **{
-                    "project_name_override": "client",
-                    "package_name_override": "client",
-                }
-            )
-            prev_cwd = Path.cwd()
-            os.chdir(openai_plugin_client_dir)
-            Path("ai-plugin.json")
-            if not os.path.exists("client"):
-                client_results = openapi_python_client.create_new_client(
-                    url=manifest_spec["manifest"]["api"]["url"],
-                    path=None,
-                    meta=_meta_option,
-                    config=_config,
-                )
-                if client_results:
-                    logger.warn(
-                        f"Error creating OpenAPI client: {client_results[0].header} \n"
-                        f" details: {client_results[0].detail}"
-                    )
-                    continue
-            spec = importlib.util.spec_from_file_location(
-                "client", "client/client/client.py"
-            )
-            module = importlib.util.module_from_spec(spec)
-            spec.loader.exec_module(module)
-            client = module.Client(base_url=url)
-            os.chdir(prev_cwd)
-            manifest_spec["client"] = client
-    return manifests_specs
-
-
-def instantiate_openai_plugin_clients(
-    manifests_specs_clients: dict, cfg: Config, debug: bool = False
-) -> dict:
-    """
-    Instantiates BaseOpenAIPlugin instances for each OpenAI plugin.
-    Args:
-        manifests_specs_clients (dict): per url dictionary of manifest, spec and client.
-        cfg (Config): Config instance including plugins config
-        debug (bool, optional): Enable debug logging. Defaults to False.
-    Returns:
-          plugins (dict): per url dictionary of BaseOpenAIPlugin instances.
-
-    """
-    plugins = {}
-    for url, manifest_spec_client in manifests_specs_clients.items():
-        plugins[url] = BaseOpenAIPlugin(manifest_spec_client)
-    return plugins
-
-
->>>>>>> cb97f5c1
 def scan_plugins(cfg: Config, debug: bool = False) -> List[AutoGPTPluginTemplate]:
     """Scan the plugins directory for plugins and loads them.
 
