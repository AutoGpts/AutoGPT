--- conflicted
+++ resolved
@@ -4,12 +4,8 @@
 import hashlib
 import os
 import os.path
-<<<<<<< HEAD
 import re
-from typing import Generator, Literal
-=======
 from typing import TYPE_CHECKING, Generator, Literal
->>>>>>> 63b79a88
 
 import requests
 from colorama import Back, Fore
