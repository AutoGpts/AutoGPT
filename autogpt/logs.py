"""Logging module for Auto-GPT."""
import json
import logging
import os
import random
import re
import time
import traceback
from logging import LogRecord

from colorama import Fore, Style

from autogpt.singleton import Singleton
from autogpt.speech import say_text


class Logger(metaclass=Singleton):
    """
    Logger that handle titles in different colors.
    Outputs logs in console, activity.log, and errors.log
    For console handler: simulates typing
    """

    def __init__(self):
        # create log directory if it doesn't exist
        this_files_dir_path = os.path.dirname(__file__)
        log_dir = os.path.join(this_files_dir_path, "../logs")
        if not os.path.exists(log_dir):
            os.makedirs(log_dir)

        log_file = "activity.log"
        error_file = "error.log"

        console_formatter = AutoGptFormatter("%(title_color)s %(message)s")

        # Create a handler for console which simulate typing
        self.typing_console_handler = TypingConsoleHandler()
        self.typing_console_handler.setLevel(logging.INFO)
        self.typing_console_handler.setFormatter(console_formatter)

        # Create a handler for console without typing simulation
        self.console_handler = ConsoleHandler()
        self.console_handler.setLevel(logging.DEBUG)
        self.console_handler.setFormatter(console_formatter)

        # Info handler in activity.log
        self.file_handler = logging.FileHandler(
            os.path.join(log_dir, log_file), "a", "utf-8"
        )
        self.file_handler.setLevel(logging.DEBUG)
        info_formatter = AutoGptFormatter(
            "%(asctime)s %(levelname)s %(title)s %(message_no_color)s"
        )
        self.file_handler.setFormatter(info_formatter)

        # Error handler error.log
        error_handler = logging.FileHandler(
            os.path.join(log_dir, error_file), "a", "utf-8"
        )
        error_handler.setLevel(logging.ERROR)
        error_formatter = AutoGptFormatter(
            "%(asctime)s %(levelname)s %(module)s:%(funcName)s:%(lineno)d %(title)s"
            " %(message_no_color)s"
        )
        error_handler.setFormatter(error_formatter)

        self.typing_logger = logging.getLogger("TYPER")
        self.typing_logger.addHandler(self.typing_console_handler)
        self.typing_logger.addHandler(self.file_handler)
        self.typing_logger.addHandler(error_handler)
        self.typing_logger.setLevel(logging.DEBUG)

        self.logger = logging.getLogger("LOGGER")
        self.logger.addHandler(self.console_handler)
        self.logger.addHandler(self.file_handler)
        self.logger.addHandler(error_handler)
        self.logger.setLevel(logging.DEBUG)

        self.speak_mode = False

    def typewriter_log(
        self, title="", title_color="", content="", speak_text=False, level=logging.INFO
    ):
        if speak_text and self.speak_mode:
            say_text(f"{title}. {content}")

        if content:
            if isinstance(content, list):
                content = " ".join(content)
        else:
            content = ""

        self.typing_logger.log(
            level, content, extra={"title": title, "color": title_color}
        )

    def debug(
        self,
        message,
        title="",
        title_color="",
    ):
        self._log(title, title_color, message, logging.DEBUG)

    def warn(
        self,
        message,
        title="",
        title_color="",
    ):
        self._log(title, title_color, message, logging.WARN)

    def error(self, title, message=""):
        self._log(title, Fore.RED, message, logging.ERROR)

    def _log(self, title="", title_color="", message="", level=logging.INFO):
        if message:
            if isinstance(message, list):
                message = " ".join(message)
        self.logger.log(level, message, extra={"title": title, "color": title_color})

    def set_level(self, level):
        self.logger.setLevel(level)
        self.typing_logger.setLevel(level)

    def double_check(self, additionalText=None):
        if not additionalText:
            additionalText = (
                "Please ensure you've setup and configured everything"
                " correctly. Read https://github.com/Torantulino/Auto-GPT#readme to "
                "double check. You can also create a github issue or join the discord"
                " and ask there!"
            )

        self.typewriter_log("DOUBLE CHECK CONFIGURATION", Fore.YELLOW, additionalText)


"""
Output stream to console using simulated typing
"""


class TypingConsoleHandler(logging.StreamHandler):
    def emit(self, record):
        min_typing_speed = 0.05
        max_typing_speed = 0.01

        msg = self.format(record)
        try:
            words = msg.split()
            for i, word in enumerate(words):
                print(word, end="", flush=True)
                if i < len(words) - 1:
                    print(" ", end="", flush=True)
                typing_speed = random.uniform(min_typing_speed, max_typing_speed)
                time.sleep(typing_speed)
                # type faster after each word
                min_typing_speed = min_typing_speed * 0.95
                max_typing_speed = max_typing_speed * 0.95
            print()
        except Exception:
            self.handleError(record)


class ConsoleHandler(logging.StreamHandler):
    def emit(self, record) -> None:
        msg = self.format(record)
        try:
            print(msg)
        except Exception:
            self.handleError(record)


class AutoGptFormatter(logging.Formatter):
    """
    Allows to handle custom placeholders 'title_color' and 'message_no_color'.
    To use this formatter, make sure to pass 'color', 'title' as log extras.
    """

    def format(self, record: LogRecord) -> str:
        if hasattr(record, "color"):
            record.title_color = (
                getattr(record, "color")
                + getattr(record, "title")
                + " "
                + Style.RESET_ALL
            )
        else:
            record.title_color = getattr(record, "title")
        if hasattr(record, "msg"):
            record.message_no_color = remove_color_codes(getattr(record, "msg"))
        else:
            record.message_no_color = ""
        return super().format(record)


def remove_color_codes(s: str) -> str:
    ansi_escape = re.compile(r"\x1B(?:[@-Z\\-_]|\[[0-?]*[ -/]*[@-~])")
    return ansi_escape.sub("", s)


logger = Logger()


<<<<<<< HEAD
def print_assistant_thoughts(agent_name, assistant_reply):
    """Prints the assistant's thoughts to the console"""
    from autogpt.json_utils.json_fix_llm import (
        attempt_to_fix_json_by_finding_outermost_brackets,
        fix_and_parse_json,
    )

    try:
        try:
            # Parse and print Assistant response
            assistant_reply_json = fix_and_parse_json(assistant_reply)
        except json.JSONDecodeError:
            logger.error("Error: Invalid JSON in assistant thoughts\n", assistant_reply)
            assistant_reply_json = attempt_to_fix_json_by_finding_outermost_brackets(
                assistant_reply
            )
            if isinstance(assistant_reply_json, str):
                assistant_reply_json = fix_and_parse_json(assistant_reply_json)

        # Check if assistant_reply_json is a string and attempt to parse
        # it into a JSON object
        if isinstance(assistant_reply_json, str):
            try:
                assistant_reply_json = json.loads(assistant_reply_json)
            except json.JSONDecodeError:
                logger.error("Error: Invalid JSON\n", assistant_reply)
                assistant_reply_json = (
                    attempt_to_fix_json_by_finding_outermost_brackets(
                        assistant_reply_json
                    )
                )

        assistant_thoughts_reasoning = None
        assistant_thoughts_plan = None
        assistant_thoughts_speak = None
        assistant_thoughts_criticism = None
        if not isinstance(assistant_reply_json, dict):
            assistant_reply_json = {}
        assistant_thoughts = assistant_reply_json.get("thoughts", {})
        assistant_thoughts_text = assistant_thoughts.get("text")

        if assistant_thoughts:
            assistant_thoughts_reasoning = assistant_thoughts.get("reasoning")
            assistant_thoughts_plan = assistant_thoughts.get("plan")
            assistant_thoughts_criticism = assistant_thoughts.get("criticism")
            assistant_thoughts_speak = assistant_thoughts.get("speak")

        logger.typewriter_log(
            f"{agent_name.upper()} THOUGHTS:", Fore.YELLOW, f"{assistant_thoughts_text}"
        )
        logger.typewriter_log(
            "REASONING:", Fore.YELLOW, f"{assistant_thoughts_reasoning}"
        )

        if assistant_thoughts_plan:
            logger.typewriter_log("PLAN:", Fore.YELLOW, "")
            # If it's a list, join it into a string
            if isinstance(assistant_thoughts_plan, list):
                assistant_thoughts_plan = "\n".join(assistant_thoughts_plan)
            elif isinstance(assistant_thoughts_plan, dict):
                assistant_thoughts_plan = str(assistant_thoughts_plan)

            # Split the input_string using the newline character and dashes
            lines = assistant_thoughts_plan.split("\n")
            for line in lines:
                line = line.lstrip("- ")
                logger.typewriter_log("- ", Fore.GREEN, line.strip())

        logger.typewriter_log(
            "CRITICISM:", Fore.YELLOW, f"{assistant_thoughts_criticism}"
        )
        # Speak the assistant's thoughts
        if CFG.speak_mode and assistant_thoughts_speak:
            say_text(assistant_thoughts_speak)
        else:
            logger.typewriter_log("SPEAK:", Fore.YELLOW, f"{assistant_thoughts_speak}")

        return assistant_reply_json
    except json.decoder.JSONDecodeError:
        logger.error("Error: Invalid JSON\n", assistant_reply)
        if CFG.speak_mode:
            say_text(
                "I have received an invalid JSON response from the OpenAI API."
                " I cannot ignore this response."
            )

    # All other errors, return "Error: + error message"
    except Exception:
        call_stack = traceback.format_exc()
        logger.error("Error: \n", call_stack)


def print_assistant_thoughts(
    agent_name: object, assistant_reply_json_valid: object
=======
def print_assistant_thoughts(
    ai_name: object,
    assistant_reply_json_valid: object,
    speak_mode: bool = False,
>>>>>>> 6fbac455
) -> None:
    assistant_thoughts_reasoning = None
    assistant_thoughts_plan = None
    assistant_thoughts_speak = None
    assistant_thoughts_criticism = None

    assistant_thoughts = assistant_reply_json_valid.get("thoughts", {})
    assistant_thoughts_text = assistant_thoughts.get("text")
    if assistant_thoughts:
        assistant_thoughts_reasoning = assistant_thoughts.get("reasoning")
        assistant_thoughts_plan = assistant_thoughts.get("plan")
        assistant_thoughts_criticism = assistant_thoughts.get("criticism")
        assistant_thoughts_speak = assistant_thoughts.get("speak")
    logger.typewriter_log(
        f"{agent_name.upper()} THOUGHTS:", Fore.YELLOW, f"{assistant_thoughts_text}"
    )
    logger.typewriter_log("REASONING:", Fore.YELLOW, f"{assistant_thoughts_reasoning}")
    if assistant_thoughts_plan:
        logger.typewriter_log("PLAN:", Fore.YELLOW, "")
        # If it's a list, join it into a string
        if isinstance(assistant_thoughts_plan, list):
            assistant_thoughts_plan = "\n".join(assistant_thoughts_plan)
        elif isinstance(assistant_thoughts_plan, dict):
            assistant_thoughts_plan = str(assistant_thoughts_plan)

        # Split the input_string using the newline character and dashes
        lines = assistant_thoughts_plan.split("\n")
        for line in lines:
            line = line.lstrip("- ")
            logger.typewriter_log("- ", Fore.GREEN, line.strip())
    logger.typewriter_log("CRITICISM:", Fore.YELLOW, f"{assistant_thoughts_criticism}")
    # Speak the assistant's thoughts
    if speak_mode and assistant_thoughts_speak:
        say_text(assistant_thoughts_speak)<|MERGE_RESOLUTION|>--- conflicted
+++ resolved
@@ -202,107 +202,10 @@
 logger = Logger()
 
 
-<<<<<<< HEAD
-def print_assistant_thoughts(agent_name, assistant_reply):
-    """Prints the assistant's thoughts to the console"""
-    from autogpt.json_utils.json_fix_llm import (
-        attempt_to_fix_json_by_finding_outermost_brackets,
-        fix_and_parse_json,
-    )
-
-    try:
-        try:
-            # Parse and print Assistant response
-            assistant_reply_json = fix_and_parse_json(assistant_reply)
-        except json.JSONDecodeError:
-            logger.error("Error: Invalid JSON in assistant thoughts\n", assistant_reply)
-            assistant_reply_json = attempt_to_fix_json_by_finding_outermost_brackets(
-                assistant_reply
-            )
-            if isinstance(assistant_reply_json, str):
-                assistant_reply_json = fix_and_parse_json(assistant_reply_json)
-
-        # Check if assistant_reply_json is a string and attempt to parse
-        # it into a JSON object
-        if isinstance(assistant_reply_json, str):
-            try:
-                assistant_reply_json = json.loads(assistant_reply_json)
-            except json.JSONDecodeError:
-                logger.error("Error: Invalid JSON\n", assistant_reply)
-                assistant_reply_json = (
-                    attempt_to_fix_json_by_finding_outermost_brackets(
-                        assistant_reply_json
-                    )
-                )
-
-        assistant_thoughts_reasoning = None
-        assistant_thoughts_plan = None
-        assistant_thoughts_speak = None
-        assistant_thoughts_criticism = None
-        if not isinstance(assistant_reply_json, dict):
-            assistant_reply_json = {}
-        assistant_thoughts = assistant_reply_json.get("thoughts", {})
-        assistant_thoughts_text = assistant_thoughts.get("text")
-
-        if assistant_thoughts:
-            assistant_thoughts_reasoning = assistant_thoughts.get("reasoning")
-            assistant_thoughts_plan = assistant_thoughts.get("plan")
-            assistant_thoughts_criticism = assistant_thoughts.get("criticism")
-            assistant_thoughts_speak = assistant_thoughts.get("speak")
-
-        logger.typewriter_log(
-            f"{agent_name.upper()} THOUGHTS:", Fore.YELLOW, f"{assistant_thoughts_text}"
-        )
-        logger.typewriter_log(
-            "REASONING:", Fore.YELLOW, f"{assistant_thoughts_reasoning}"
-        )
-
-        if assistant_thoughts_plan:
-            logger.typewriter_log("PLAN:", Fore.YELLOW, "")
-            # If it's a list, join it into a string
-            if isinstance(assistant_thoughts_plan, list):
-                assistant_thoughts_plan = "\n".join(assistant_thoughts_plan)
-            elif isinstance(assistant_thoughts_plan, dict):
-                assistant_thoughts_plan = str(assistant_thoughts_plan)
-
-            # Split the input_string using the newline character and dashes
-            lines = assistant_thoughts_plan.split("\n")
-            for line in lines:
-                line = line.lstrip("- ")
-                logger.typewriter_log("- ", Fore.GREEN, line.strip())
-
-        logger.typewriter_log(
-            "CRITICISM:", Fore.YELLOW, f"{assistant_thoughts_criticism}"
-        )
-        # Speak the assistant's thoughts
-        if CFG.speak_mode and assistant_thoughts_speak:
-            say_text(assistant_thoughts_speak)
-        else:
-            logger.typewriter_log("SPEAK:", Fore.YELLOW, f"{assistant_thoughts_speak}")
-
-        return assistant_reply_json
-    except json.decoder.JSONDecodeError:
-        logger.error("Error: Invalid JSON\n", assistant_reply)
-        if CFG.speak_mode:
-            say_text(
-                "I have received an invalid JSON response from the OpenAI API."
-                " I cannot ignore this response."
-            )
-
-    # All other errors, return "Error: + error message"
-    except Exception:
-        call_stack = traceback.format_exc()
-        logger.error("Error: \n", call_stack)
-
-
 def print_assistant_thoughts(
-    agent_name: object, assistant_reply_json_valid: object
-=======
-def print_assistant_thoughts(
-    ai_name: object,
+    agent_name: object,
     assistant_reply_json_valid: object,
     speak_mode: bool = False,
->>>>>>> 6fbac455
 ) -> None:
     assistant_thoughts_reasoning = None
     assistant_thoughts_plan = None
