""" Command and Control """
import json
from typing import Dict, Any, List, NoReturn, Union
from autogpt.agent.agent_manager import AgentManager
from autogpt.commands.evaluate_code import evaluate_code
from autogpt.commands.google_search import google_official_search, google_search
from autogpt.commands.improve_code import improve_code
from autogpt.commands.write_tests import write_tests
from autogpt.config import Config
from autogpt.commands.image_gen import generate_image
from autogpt.commands.audio_text import read_audio_from_file
from autogpt.commands.web_requests import scrape_links, scrape_text
from autogpt.commands.execute_code import execute_python_file, execute_shell
from autogpt.commands.file_operations import (
    append_to_file,
    delete_file,
    read_file,
    search_files,
    write_to_file,
    download_file
)
from autogpt.json_fixes.parsing import fix_and_parse_json
from autogpt.memory import get_memory
from autogpt.processing.text import summarize_text
from autogpt.speech import say_text
from autogpt.commands.web_selenium import browse_website
from autogpt.commands.git_operations import clone_repository
from autogpt.commands.twitter import send_tweet


CFG = Config()
AGENT_MANAGER = AgentManager()
COMMANDS = {
    "google": lambda args: google(args["input"]),
    "memory_add": lambda args: get_memory(CFG).add(args["string"]),
    "start_agent": lambda args: start_agent(args["name"],
                                            args["task"],
                                            args["prompt"]),
    "message_agent": lambda args: message_agent(args["key"],
                                                args["message"]),
    "list_agents": lambda: list_agents(),
    "delete_agent": lambda args: delete_agent(args["key"]),
    "get_text_summary": lambda args: get_text_summary(args["url"],
                                                      args["question"]),
    "get_hyperlinks": lambda args: get_hyperlinks(args["url"]),
    "clone_repository": lambda args: clone_repository(args["repository_url"],
                                                      args["clone_path"]),
    "read_file": lambda args: read_file(args["file"]),
    "write_to_file": lambda args: write_to_file(args["file"],
                                                args["text"]),
    "append_to_file": lambda args: append_to_file(args["file"],
                                                  args["text"]),
    "delete_file": lambda args: delete_file(args["file"]),
    "search_files": lambda args: search_files(args["directory"]),
    "browse_website": lambda args: browse_website(args["url"],
                                                  args["question"]),
    "evaluate_code": lambda args: evaluate_code(args["code"]),
    "improve_code": lambda args: improve_code(args["suggestions"],
                                              args["code"]),
    "write_tests": lambda args: write_tests(args["code"],
                                            args.get("focus")),
    "execute_python_file": lambda args: execute_python_file(args["file"]),
    "execute_shell": lambda args: execute_shell_command(args),
    "read_audio_from_file": lambda args: read_audio_from_file(args["file"]),
    "generate_image": lambda args: generate_image(args["prompt"]),
    "send_tweet": lambda args: send_tweet(args["text"]),
    "do_nothing": lambda: "No action performed.",
    "task_complete": lambda: shutdown()
}


def google(input_str: str) -> str:
    """
    Return the search results for the input string using the official or unofficial
    search method.

    Args:
        input_str (str): The search query.

    Returns:
        str: The search results.
    """
    key = CFG.google_api_key
    if key and key.strip() and key != "your-google-api-key":
        google_result = google_official_search(input_str)
        return google_result
    else:
        google_result = google_search(input_str)
    # google_result can be a list or a string depending on the search results
    if isinstance(google_result, list):
        safe_message = [google_result_single.encode('utf-8', 'ignore')
                        for google_result_single in google_result]
    else:
        safe_message = google_result.encode('utf-8', 'ignore')
    return str(safe_message)


def execute_shell_command(args: Dict[str, Any]) -> str:
    """
    Execute the shell command if local commands execution is allowed in the
    configuration.

    Args:
        args (dict): The arguments containing the command line.

    Returns:
        str: The result of the shell command or a warning message.
    """
    if CFG.execute_local_commands:
        return execute_shell(args["command_line"])
    else:
        return (
            "You are not allowed to run local shell commands. To execute "
            "shell commands, EXECUTE_LOCAL_COMMANDS must be set to 'True' "
            "in your config. Do not attempt to bypass the restriction."
        )


def execute_command(command_name: str, arguments: Dict[str, Any]) -> str:
    """Execute the command and return the result.

    Args:
        command_name (str): The name of the command to execute.
        arguments (dict): The arguments for the command.

    Returns:
        str: The result of the command.
    """
    try:
        command_name = map_command_synonyms(command_name)
        if command_name in COMMANDS:
            return COMMANDS[command_name](arguments)
        else:
            return (
                f"Unknown command '{command_name}'. Please refer to the "
                "COMMANDS list for available commands and only respond in "
                "the specified JSON format."
            )
    except Exception as e:
        return f"Error: {str(e)}"


def is_valid_int(value: str) -> bool:
    """Check if the value is a valid integer

    Args:
        value (str): The value to check

    Returns:
        bool: True if the value is a valid integer, False otherwise
    """
    try:
        int(value)
        return True
    except ValueError:
        return False


def get_command(response_json: Dict):
    """Parse the response and return the command name and arguments

    Args:
        response_json (json): The response from the AI

    Returns:
        tuple: The command name and arguments

    Raises:
        json.decoder.JSONDecodeError: If the response is not valid JSON

        Exception: If any other error occurs
    """
    try:
        if "command" not in response_json:
            return "Error:", "Missing 'command' object in JSON"

        if not isinstance(response_json, dict):
            return "Error:", f"'response_json' object is not dictionary {response_json}"

        command = response_json["command"]
        if not isinstance(command, dict):
            return "Error:", "'command' object is not a dictionary"

        if "name" not in command:
            return "Error:", "Missing 'name' field in 'command' object"

        command_name = command["name"]

        # Use an empty dictionary if 'args' field is not present in 'command' object
        arguments = command.get("args", {})

        return command_name, arguments
    except json.decoder.JSONDecodeError:
        return "Error:", "Invalid JSON"
    # All other errors, return "Error: + error message"
    except Exception as e:
        return "Error:", str(e)


def map_command_synonyms(command_name: str):
    """Takes the original command name given by the AI, and checks if the
    string matches a list of common/known hallucinations
    """
    synonyms = [
        ("write_file", "write_to_file"),
        ("create_file", "write_to_file"),
        ("search", "google"),
    ]
    for seen_command, actual_command_name in synonyms:
        if command_name == seen_command:
            return actual_command_name
    return command_name


<<<<<<< HEAD
=======
def execute_command(command_name: str, arguments):
    """Execute the command and return the result

    Args:
        command_name (str): The name of the command to execute
        arguments (dict): The arguments for the command

    Returns:
        str: The result of the command"""
    memory = get_memory(CFG)

    try:
        command_name = map_command_synonyms(command_name)
        if command_name == "google":
            # Check if the Google API key is set and use the official search method
            # If the API key is not set or has only whitespaces, use the unofficial
            # search method
            key = CFG.google_api_key
            if key and key.strip() and key != "your-google-api-key":
                google_result = google_official_search(arguments["input"])
                return google_result
            else:
                google_result = google_search(arguments["input"])

            # google_result can be a list or a string depending on the search results
            if isinstance(google_result, list):
                safe_message = [google_result_single.encode('utf-8', 'ignore') for google_result_single in google_result]
            else:
                safe_message = google_result.encode('utf-8', 'ignore')

            return str(safe_message)
        elif command_name == "memory_add":
            return memory.add(arguments["string"])
        elif command_name == "start_agent":
            return start_agent(
                arguments["name"], arguments["task"], arguments["prompt"]
            )
        elif command_name == "message_agent":
            return message_agent(arguments["key"], arguments["message"])
        elif command_name == "list_agents":
            return list_agents()
        elif command_name == "delete_agent":
            return delete_agent(arguments["key"])
        elif command_name == "get_text_summary":
            return get_text_summary(arguments["url"], arguments["question"])
        elif command_name == "get_hyperlinks":
            return get_hyperlinks(arguments["url"])
        elif command_name == "clone_repository":
            return clone_repository(
                arguments["repository_url"], arguments["clone_path"]
            )
        elif command_name == "read_file":
            return read_file(arguments["file"])
        elif command_name == "write_to_file":
            return write_to_file(arguments["file"], arguments["text"])
        elif command_name == "append_to_file":
            return append_to_file(arguments["file"], arguments["text"])
        elif command_name == "delete_file":
            return delete_file(arguments["file"])
        elif command_name == "search_files":
            return search_files(arguments["directory"])
        elif command_name == "download_file":
            if not CFG.allow_downloads:
                return "Error: You do not have user authorization to download files locally."
            return download_file(arguments["url"], arguments["file"])
        elif command_name == "browse_website":
            return browse_website(arguments["url"], arguments["question"])
        # TODO: Change these to take in a file rather than pasted code, if
        # non-file is given, return instructions "Input should be a python
        # filepath, write your code to file and try again"
        elif command_name == "evaluate_code":
            return evaluate_code(arguments["code"])
        elif command_name == "improve_code":
            return improve_code(arguments["suggestions"], arguments["code"])
        elif command_name == "write_tests":
            return write_tests(arguments["code"], arguments.get("focus"))
        elif command_name == "execute_python_file":  # Add this command
            return execute_python_file(arguments["file"])
        elif command_name == "execute_shell":
            if CFG.execute_local_commands:
                return execute_shell(arguments["command_line"])
            else:
                return (
                    "You are not allowed to run local shell commands. To execute"
                    " shell commands, EXECUTE_LOCAL_COMMANDS must be set to 'True' "
                    "in your config. Do not attempt to bypass the restriction."
                )
        elif command_name == "read_audio_from_file":
            return read_audio_from_file(arguments["file"])
        elif command_name == "generate_image":
            return generate_image(arguments["prompt"])
        elif command_name == "send_tweet":
            return send_tweet(arguments["text"])
        elif command_name == "do_nothing":
            return "No action performed."
        elif command_name == "task_complete":
            shutdown()
        else:
            return (
                f"Unknown command '{command_name}'. Please refer to the 'COMMANDS'"
                " list for available commands and only respond in the specified JSON"
                " format."
            )
    except Exception as e:
        return f"Error: {str(e)}"


>>>>>>> f41febd3
def get_text_summary(url: str, question: str) -> str:
    """Return the results of a google search

    Args:
        url (str): The url to scrape
        question (str): The question to summarize the text for

    Returns:
        str: The summary of the text
    """
    text = scrape_text(url)
    summary = summarize_text(url, text, question)
    return f""" "Result" : {summary}"""


def get_hyperlinks(url: str) -> Union[str, List[str]]:
    """Return the results of a google search

    Args:
        url (str): The url to scrape

    Returns:
        str or list: The hyperlinks on the page
    """
    return scrape_links(url)


def shutdown() -> NoReturn:
    """Shut down the program"""
    print("Shutting down...")
    quit()


def start_agent(name: str, task: str, prompt: str, model=CFG.fast_llm_model) -> str:
    """Start an agent with a given name, task, and prompt

    Args:
        name (str): The name of the agent
        task (str): The task of the agent
        prompt (str): The prompt for the agent
        model (str): The model to use for the agent

    Returns:
        str: The response of the agent
    """
    # Remove underscores from name
    voice_name = name.replace("_", " ")

    first_message = f"""You are {name}.  Respond with: "Acknowledged"."""
    agent_intro = f"{voice_name} here, Reporting for duty!"

    # Create agent
    if CFG.speak_mode:
        say_text(agent_intro, 1)
    key, ack = AGENT_MANAGER.create_agent(task, first_message, model)

    if CFG.speak_mode:
        say_text(f"Hello {voice_name}. Your task is as follows. {task}.")

    # Assign task (prompt), get response
    agent_response = AGENT_MANAGER.message_agent(key, prompt)

    return f"Agent {name} created with key {key}. First response: {agent_response}"


def message_agent(key: str, message: str) -> str:
    """Message an agent with a given key and message"""
    # Check if the key is a valid integer
    if is_valid_int(key):
        agent_response = AGENT_MANAGER.message_agent(int(key), message)
    else:
        return "Invalid key, must be an integer."

    # Speak response
    if CFG.speak_mode:
        say_text(agent_response, 1)
    return agent_response


def list_agents():
    """List all agents

    Returns:
        str: A list of all agents
    """
    return "List of agents:\n" + "\n".join(
        [str(x[0]) + ": " + x[1] for x in AGENT_MANAGER.list_agents()]
    )


def delete_agent(key: str) -> str:
    """Delete an agent with a given key

    Args:
        key (str): The key of the agent to delete

    Returns:
        str: A message indicating whether the agent was deleted or not
    """
    result = AGENT_MANAGER.delete_agent(key)
    return f"Agent {key} deleted." if result else f"Agent {key} does not exist."<|MERGE_RESOLUTION|>--- conflicted
+++ resolved
@@ -52,6 +52,7 @@
                                                   args["text"]),
     "delete_file": lambda args: delete_file(args["file"]),
     "search_files": lambda args: search_files(args["directory"]),
+    "download_file": lambda args: do_download_file(args["url"]),
     "browse_website": lambda args: browse_website(args["url"],
                                                   args["question"]),
     "evaluate_code": lambda args: evaluate_code(args["code"]),
@@ -95,6 +96,22 @@
     return str(safe_message)
 
 
+def do_download_file(url: str) -> str:
+    """
+    Download a file from a URL and return the result.
+
+    Args:
+        url (str): The URL of the file to download.
+
+    Returns:
+        str: The result of the download.
+    """
+    if CFG.allow_downloads:
+        return download_file(url)
+    else:
+        return "Error: You do not have user authorization to download files locally."
+
+
 def execute_shell_command(args: Dict[str, Any]) -> str:
     """
     Execute the shell command if local commands execution is allowed in the
@@ -212,116 +229,6 @@
     return command_name
 
 
-<<<<<<< HEAD
-=======
-def execute_command(command_name: str, arguments):
-    """Execute the command and return the result
-
-    Args:
-        command_name (str): The name of the command to execute
-        arguments (dict): The arguments for the command
-
-    Returns:
-        str: The result of the command"""
-    memory = get_memory(CFG)
-
-    try:
-        command_name = map_command_synonyms(command_name)
-        if command_name == "google":
-            # Check if the Google API key is set and use the official search method
-            # If the API key is not set or has only whitespaces, use the unofficial
-            # search method
-            key = CFG.google_api_key
-            if key and key.strip() and key != "your-google-api-key":
-                google_result = google_official_search(arguments["input"])
-                return google_result
-            else:
-                google_result = google_search(arguments["input"])
-
-            # google_result can be a list or a string depending on the search results
-            if isinstance(google_result, list):
-                safe_message = [google_result_single.encode('utf-8', 'ignore') for google_result_single in google_result]
-            else:
-                safe_message = google_result.encode('utf-8', 'ignore')
-
-            return str(safe_message)
-        elif command_name == "memory_add":
-            return memory.add(arguments["string"])
-        elif command_name == "start_agent":
-            return start_agent(
-                arguments["name"], arguments["task"], arguments["prompt"]
-            )
-        elif command_name == "message_agent":
-            return message_agent(arguments["key"], arguments["message"])
-        elif command_name == "list_agents":
-            return list_agents()
-        elif command_name == "delete_agent":
-            return delete_agent(arguments["key"])
-        elif command_name == "get_text_summary":
-            return get_text_summary(arguments["url"], arguments["question"])
-        elif command_name == "get_hyperlinks":
-            return get_hyperlinks(arguments["url"])
-        elif command_name == "clone_repository":
-            return clone_repository(
-                arguments["repository_url"], arguments["clone_path"]
-            )
-        elif command_name == "read_file":
-            return read_file(arguments["file"])
-        elif command_name == "write_to_file":
-            return write_to_file(arguments["file"], arguments["text"])
-        elif command_name == "append_to_file":
-            return append_to_file(arguments["file"], arguments["text"])
-        elif command_name == "delete_file":
-            return delete_file(arguments["file"])
-        elif command_name == "search_files":
-            return search_files(arguments["directory"])
-        elif command_name == "download_file":
-            if not CFG.allow_downloads:
-                return "Error: You do not have user authorization to download files locally."
-            return download_file(arguments["url"], arguments["file"])
-        elif command_name == "browse_website":
-            return browse_website(arguments["url"], arguments["question"])
-        # TODO: Change these to take in a file rather than pasted code, if
-        # non-file is given, return instructions "Input should be a python
-        # filepath, write your code to file and try again"
-        elif command_name == "evaluate_code":
-            return evaluate_code(arguments["code"])
-        elif command_name == "improve_code":
-            return improve_code(arguments["suggestions"], arguments["code"])
-        elif command_name == "write_tests":
-            return write_tests(arguments["code"], arguments.get("focus"))
-        elif command_name == "execute_python_file":  # Add this command
-            return execute_python_file(arguments["file"])
-        elif command_name == "execute_shell":
-            if CFG.execute_local_commands:
-                return execute_shell(arguments["command_line"])
-            else:
-                return (
-                    "You are not allowed to run local shell commands. To execute"
-                    " shell commands, EXECUTE_LOCAL_COMMANDS must be set to 'True' "
-                    "in your config. Do not attempt to bypass the restriction."
-                )
-        elif command_name == "read_audio_from_file":
-            return read_audio_from_file(arguments["file"])
-        elif command_name == "generate_image":
-            return generate_image(arguments["prompt"])
-        elif command_name == "send_tweet":
-            return send_tweet(arguments["text"])
-        elif command_name == "do_nothing":
-            return "No action performed."
-        elif command_name == "task_complete":
-            shutdown()
-        else:
-            return (
-                f"Unknown command '{command_name}'. Please refer to the 'COMMANDS'"
-                " list for available commands and only respond in the specified JSON"
-                " format."
-            )
-    except Exception as e:
-        return f"Error: {str(e)}"
-
-
->>>>>>> f41febd3
 def get_text_summary(url: str, question: str) -> str:
     """Return the results of a google search
 
