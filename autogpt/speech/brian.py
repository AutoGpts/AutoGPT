""" Brian speech module for autogpt """
<<<<<<< HEAD
=======
import os

import requests
from playsound import playsound

>>>>>>> fbdf9d4b
from autogpt.speech.base import VoiceBase
from vocode.turn_based.output_device.speaker_output import SpeakerOutput
from vocode.turn_based.synthesizer.stream_elements_synthesizer import (
    StreamElementsSynthesizer,
)

from autogpt.speech.vocode_base import VocodeVoiceBase


class BrianSpeech(VocodeVoiceBase):
    """Speak text using Brian with the streamelements API"""

    def _create_synthesizer(self) -> StreamElementsSynthesizer:
        return StreamElementsSynthesizer(voice="Brian")<|MERGE_RESOLUTION|>--- conflicted
+++ resolved
@@ -1,13 +1,4 @@
 """ Brian speech module for autogpt """
-<<<<<<< HEAD
-=======
-import os
-
-import requests
-from playsound import playsound
-
->>>>>>> fbdf9d4b
-from autogpt.speech.base import VoiceBase
 from vocode.turn_based.output_device.speaker_output import SpeakerOutput
 from vocode.turn_based.synthesizer.stream_elements_synthesizer import (
     StreamElementsSynthesizer,
