""" Brian speech module for autogpt """
from autogpt.speech.base import VoiceBase
from vocode.turn_based.output_device.speaker_output import SpeakerOutput
from vocode.turn_based.synthesizer.stream_elements_synthesizer import (
    StreamElementsSynthesizer,
)

from autogpt.speech.vocode_base import VocodeVoiceBase


<<<<<<< HEAD
class BrianSpeech(VocodeVoiceBase):
    """Brian speech module for autogpt"""
=======
    def _speech(self, text: str, _: int = 0) -> bool:
        """Speak text using Brian with the streamelements API

        Args:
            text (str): The text to speak
>>>>>>> cd587bc4

    def _create_synthesizer(self) -> StreamElementsSynthesizer:
        return StreamElementsSynthesizer(voice="Brian")

<|MERGE_RESOLUTION|>--- conflicted
+++ resolved
@@ -8,17 +8,8 @@
 from autogpt.speech.vocode_base import VocodeVoiceBase
 
 
-<<<<<<< HEAD
 class BrianSpeech(VocodeVoiceBase):
-    """Brian speech module for autogpt"""
-=======
-    def _speech(self, text: str, _: int = 0) -> bool:
-        """Speak text using Brian with the streamelements API
-
-        Args:
-            text (str): The text to speak
->>>>>>> cd587bc4
+    """Speak text using Brian with the streamelements API"""
 
     def _create_synthesizer(self) -> StreamElementsSynthesizer:
-        return StreamElementsSynthesizer(voice="Brian")
-
+        return StreamElementsSynthesizer(voice="Brian")