--- conflicted
+++ resolved
@@ -1,64 +1,5 @@
 import re
 
-<<<<<<< HEAD
-from colorama import Fore
-
-from .logger import logger
-
-
-def print_assistant_thoughts(
-    ai_name: str,
-    assistant_reply_json_valid: dict,
-    command_name: str,
-) -> None:
-    assistant_thoughts_reasoning = None
-    assistant_thoughts_plan = None
-    assistant_thoughts_speak = None
-    assistant_thoughts_criticism = None
-
-    assistant_thoughts = assistant_reply_json_valid.get("thoughts", {})
-    assistant_thoughts_text = remove_ansi_escape(assistant_thoughts.get("text", ""))
-    if assistant_thoughts:
-        assistant_thoughts_reasoning = remove_ansi_escape(
-            assistant_thoughts.get("reasoning", "")
-        )
-        assistant_thoughts_plan = remove_ansi_escape(assistant_thoughts.get("plan", ""))
-        assistant_thoughts_criticism = remove_ansi_escape(
-            assistant_thoughts.get("criticism", "")
-        )
-        assistant_thoughts_speak = remove_ansi_escape(
-            assistant_thoughts.get("speak", "")
-        )
-    logger.typewriter_log(
-        f"{ai_name.upper()} THOUGHTS:", Fore.YELLOW, assistant_thoughts_text
-    )
-    logger.typewriter_log("REASONING:", Fore.YELLOW, str(assistant_thoughts_reasoning))
-    if assistant_thoughts_plan:
-        logger.typewriter_log("PLAN:", Fore.YELLOW, "")
-        # If it's a list, join it into a string
-        if isinstance(assistant_thoughts_plan, list):
-            assistant_thoughts_plan = "\n".join(assistant_thoughts_plan)
-        elif isinstance(assistant_thoughts_plan, dict):
-            assistant_thoughts_plan = str(assistant_thoughts_plan)
-
-        # Split the input_string using the newline character and dashes
-        lines = assistant_thoughts_plan.split("\n")
-        for line in lines:
-            line = line.lstrip("- ")
-            logger.typewriter_log("- ", Fore.GREEN, line.strip())
-    logger.typewriter_log("CRITICISM:", Fore.YELLOW, f"{assistant_thoughts_criticism}")
-    # Speak the assistant's thoughts
-    if assistant_thoughts_speak:
-        logger.say(assistant_thoughts_speak)
-        logger.typewriter_log("SPEAK:", Fore.YELLOW, f"{assistant_thoughts_speak}")
-
-    logger.say(f"I want to execute {command_name}")
-
-
-def remove_ansi_escape(s: str) -> str:
-    return s.replace("\x1B", "")
-=======
 
 def remove_color_codes(s: str) -> str:
-    return re.sub(r"\x1B(?:[@-Z\\-_]|\[[0-?]*[ -/]*[@-~])", "", s)
->>>>>>> ba030eac
+    return re.sub(r"\x1B(?:[@-Z\\-_]|\[[0-?]*[ -/]*[@-~])", "", s)