--- conflicted
+++ resolved
@@ -66,16 +66,12 @@
         help="Specifies which ai_settings.yaml file to use, will also automatically"
         " skip the re-prompt.",
     )
-<<<<<<< HEAD
-
-=======
     parser.add_argument(
         '--allow-downloads',
         action='store_true',
         dest='allow_downloads',
         help='Dangerous: Allows Auto-GPT to download files natively.'
     )
->>>>>>> 9589334a
     args = parser.parse_args()
 
     if args.debug:
