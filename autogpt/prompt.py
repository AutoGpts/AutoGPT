--- conflicted
+++ resolved
@@ -84,7 +84,6 @@
             {"code": "<full_code_string>", "focus": "<list_of_focus_areas>"},
         ),
         ("Execute Python File", "execute_python_file", {"file": "<file>"}),
-<<<<<<< HEAD
         (
             "Execute Shell Command, non-interactive commands only",
             "execute_shell",
@@ -96,8 +95,6 @@
             {"command_line": "<command_line>"}
         ),
         ("Task Complete (Shutdown)", "task_complete", {"reason": "<reason>"}),
-=======
->>>>>>> ff5b8f14
         ("Generate Image", "generate_image", {"prompt": "<prompt>"}),
     ]
 
