import re
from typing import Any, Dict, List, Optional, Tuple

from colorama import Fore, Style

from autogpt import utils
from autogpt.config.ai_config import AIConfig
from autogpt.config.config import Config
from autogpt.config.prompt_config import PromptConfig
from autogpt.llm.api_manager import ApiManager
from autogpt.logs import logger
from autogpt.prompts.default_prompts import DEFAULT_USER_DESIRE_PROMPT
from autogpt.prompts.generator import PromptGenerator
from autogpt.setup import generate_aiconfig_automatic
from autogpt.utils import clean_input

<<<<<<< HEAD
cfg = Config()

DEFAULT_TRIGGERING_PROMPT = "Determine exactly one command to use, and respond using the JSON schema specified previously:"


# Helper functions
=======
DEFAULT_TRIGGERING_PROMPT = "Determine exactly one command to use, and respond using the JSON schema specified previously:"


>>>>>>> e5d6206a
def build_default_prompt_generator(config: Config) -> PromptGenerator:
    """
    This function generates a prompt string that includes various constraints,
        commands, resources, and performance evaluations.

    Returns:
        str: The generated prompt string.
    """

    # Initialize the PromptGenerator object
    prompt_generator = PromptGenerator()

    # Initialize the PromptConfig object and load the file set in the main config (default: prompts_settings.yaml)
    prompt_config = PromptConfig(config.prompt_settings_file)

    # Add constraints to the PromptGenerator object
    for constraint in prompt_config.constraints:
        prompt_generator.add_constraint(constraint)

    # Add resources to the PromptGenerator object
    for resource in prompt_config.resources:
        prompt_generator.add_resource(resource)

    # Add performance evaluations to the PromptGenerator object
    for performance_evaluation in prompt_config.performance_evaluations:
        prompt_generator.add_performance_evaluation(performance_evaluation)

    return prompt_generator


<<<<<<< HEAD
def get_valid_input(num_options: int) -> int:
    """
    Check if user input number is within valid range.

    Params:
        num_options: The total number of options available.
=======
def construct_main_ai_config(config: Config) -> AIConfig:
    """Construct the prompt for the AI to respond to
>>>>>>> e5d6206a

    Returns:
        The selected option as an integer.

    """
<<<<<<< HEAD
    while True:
        try:
            selection = int(clean_input("Choose a number: "))
            if (
                1 <= selection <= num_options
            ):  # The number must be within the valid range
                return selection
        except ValueError:
            logger.typewriter_log("Invalid input. Please enter a number.", Fore.RED)


def select_config_action(
    all_configs: Dict[str, Any], task: str
) -> Optional[Dict[str, Any]]:
    """
    Prompt user for the selection of an AI configuration.

    Params:
        all_configs (Dict[str, Any]): A dictionary of all available AI configurations.
        task (str): The task being performed, either "create" or "edit".

    Returns:
        Optional[Dict[str, Any]]: The selected AI configuration, or user goes back to the main menu.
    """
    cfg_count = len(all_configs)

    logger.typewriter_log(
        f"Select a configuration to {task}:", Fore.GREEN, speak_text=True
    )
    for i, cfg_name in enumerate(all_configs.keys(), start=1):
        logger.typewriter_log(f"{i}. {cfg_name}")
    logger.typewriter_log(f"{cfg_count+1}. Go back to main menu")

    selection = get_valid_input(cfg_count + 1)
    if selection == cfg_count + 1:
        return None
    else:
        return all_configs[list(all_configs.keys())[selection - 1]]


def prompt_for_num_goals(task: str, current_goal_count: Optional[int] = None) -> int:
    """
    Prompt the user to enter the number of goals for the AI.

    Parameters:
        task (str): The task being performed, either "create" or "edit".
        current_goal_count (Optional[int]): The current number of goals (optional).

    Returns:
        int: The number of goals entered by the user.

    """
    num_goals: int = current_goal_count if current_goal_count is not None else -1

    prompts = {
        "create": "Set number of goals (0-20): ",
        "edit": f"AI has {current_goal_count} goals. Change? (0-20): ",
    }[task]

    fallback_msg = {
        "create": "No input, defaulting to 5 goals.",
        "edit": f"No change, {current_goal_count or 0} goals.",
    }[task]

    while True:
=======
    ai_config = AIConfig.load(config.ai_settings_file)
    if config.skip_reprompt and ai_config.ai_name:
        logger.typewriter_log("Name :", Fore.GREEN, ai_config.ai_name)
        logger.typewriter_log("Role :", Fore.GREEN, ai_config.ai_role)
        logger.typewriter_log("Goals:", Fore.GREEN, f"{ai_config.ai_goals}")
>>>>>>> e5d6206a
        logger.typewriter_log(
            "Decide how many goals your AI has to fulfill:",
            Fore.GREEN,
<<<<<<< HEAD
            speak_text=True,
        )

        num_goals_input = clean_input(prompts)

        if num_goals_input == "":
            if task == "create":
                num_goals = 5
            elif task == "edit" and current_goal_count is not None:
                num_goals = current_goal_count
            logger.typewriter_log(fallback_msg, Fore.LIGHTBLUE_EX)
            break

        elif num_goals_input.isdigit():
            num_goals = int(num_goals_input)
            if num_goals > 20:
                logger.typewriter_log(
                    "Over 20 goals? Please set manually in settings file.", Fore.RED
                )
                continue
            elif num_goals == 0 and task == "create":
                logger.typewriter_log(
                    "No goals set, using default of 5.", Fore.LIGHTBLUE_EX
                )
                num_goals = 5
            break
        else:
            logger.typewriter_log("Invalid input, enter a number (0-20).", Fore.RED)

    return num_goals


def check_ai_name_exists(name: str) -> bool:
    """Check if a name exists in the current configurations."""
    all_configs, _ = AIConfig.load_all(
        cfg.ai_settings_filepath
    )  # , _ to ignore returned message from load_all
    for config in all_configs.values():
        if config.ai_name == name:
            return True
    return False


def generate_unique_name(base: str) -> str:
    """Generate unique AI name."""
    i: int = 1
    while check_ai_name_exists(f"{base}-{i}"):
        i += 1
    return f"{base}-{i}"


def validate_input(prompt_text: str) -> str:
    """Validate user input."""
    while True:
        user_input = input(prompt_text).strip()
        # Validate user input against pattern
        if re.match(r"^[a-zA-Z0-9-]*$", user_input) and not user_input.startswith("-"):
            return user_input
        print(
            "Input can only contain alphanumeric characters and dashes, and cannot start with '-'. Please try again."
        )


# Start AI prompts
def welcome_prompt() -> Optional[AIConfig]:
    """
    Display the welcome message and prompt the user for their desire to create an AI Assistant.

    Returns:
        Optional[AIConfig]: If manual mode is selected, returns the result of the `handle_config` function with None as the first argument.
        If automatic mode is selected, returns the result of the `generate_aiconfig_automatic` function.
        If an exception occurs during automatic mode, falls back to manual mode and returns the result of the `handle_config` function.
    """
    ai_name = ""
    ai_config = None

    # Construct the prompt
    logger.typewriter_log(
        "Welcome to Auto-GPT! ",
        Fore.GREEN,
        "run with '--help' for more information.",
        speak_text=True,
    )

    # Get user desire
    logger.typewriter_log(
        "Create an AI-Assistant:",
        Fore.GREEN,
        "input '--manual' to enter manual mode.",
        speak_text=True,
    )

    user_desire = utils.clean_input(f"I want Auto-GPT to: ")

    if user_desire == "":
        user_desire = DEFAULT_USER_DESIRE_PROMPT  # Default prompt

    # If user desire contains "--manual"
    if "--manual" in user_desire:
        logger.typewriter_log(
            "Manual Mode Selected.",
            Fore.LIGHTBLUE_EX,
            speak_text=True,
        )
        return handle_config(None, "create")

    else:
        try:
            return generate_aiconfig_automatic(user_desire)
        except Exception as e:
            logger.typewriter_log(
                "Unable to automatically generate AI Config based on user desire.",
                Fore.RED,
                "Falling back to manual mode.",
                speak_text=True,
            )

            return handle_config(None, "create")


def start_prompt(config: AIConfig, sad: Optional[Any] = None) -> None:
    """
    Display the start prompt for Auto-GPT with the provided configuration.

    Parameters:
        config (AIConfig): The AI configuration.
        sad (Optional[Any]): An optional parameter. [Add description of the parameter here]

    Returns:
        None

    """
    from autogpt.main import start_agent_directly

    if cfg.skip_reprompt and config.ai_name:
        logger.typewriter_log("Name :", Fore.GREEN, config.ai_name)
        logger.typewriter_log("Role :", Fore.GREEN, config.ai_role)
        logger.typewriter_log("Goals:", Fore.GREEN, f"{config.ai_goals}")
        logger.typewriter_log(
            "Budget:",
            Fore.GREEN,
            "infinite" if config.api_budget <= 0 else f"${str(config.api_budget)}",
        )

    if cfg.restrict_to_workspace:
        logger.typewriter_log(
            "NOTE:All files/directories created by this agent can be found inside its workspace at:",
            Fore.YELLOW,
=======
            "infinite" if ai_config.api_budget <= 0 else f"${ai_config.api_budget}",
        )
    elif ai_config.ai_name:
        logger.typewriter_log(
            "Welcome back! ",
            Fore.GREEN,
            f"Would you like me to return to being {ai_config.ai_name}?",
            speak_text=True,
        )
        should_continue = clean_input(
            config,
            f"""Continue with the last settings?
Name:  {ai_config.ai_name}
Role:  {ai_config.ai_role}
Goals: {ai_config.ai_goals}
API Budget: {"infinite" if ai_config.api_budget <= 0 else f"${ai_config.api_budget}"}
Continue ({config.authorise_key}/{config.exit_key}): """,
        )
        if should_continue.lower() == config.exit_key:
            ai_config = AIConfig()

    if not ai_config.ai_name:
        ai_config = prompt_user(config)
        ai_config.save(config.ai_settings_file)

    if config.restrict_to_workspace:
        logger.typewriter_log(
            "NOTE:All files/directories created by this agent can be found inside its workspace at:",
            Fore.YELLOW,
            f"{config.workspace_path}",
>>>>>>> e5d6206a
        )
        logger.typewriter_log(f"- {cfg.workspace_path}", Fore.YELLOW)
    # Set total api budget
    api_manager = ApiManager()
    api_manager.set_total_budget(ai_config.api_budget)

    # Agent Created
    logger.typewriter_log(
<<<<<<< HEAD
        "Auto-GPT has started with the following details:",
=======
        ai_config.ai_name,
>>>>>>> e5d6206a
        Fore.LIGHTBLUE_EX,
        speak_text=True,
    )

<<<<<<< HEAD
    logger.typewriter_log("Name:", Fore.GREEN, config.ai_name, speak_text=False)
    logger.typewriter_log("Role:", Fore.GREEN, config.ai_role, speak_text=False)
=======
    # Print the ai_config details
    # Name
    logger.typewriter_log("Name:", Fore.GREEN, ai_config.ai_name, speak_text=False)
    # Role
    logger.typewriter_log("Role:", Fore.GREEN, ai_config.ai_role, speak_text=False)
    # Goals
>>>>>>> e5d6206a
    logger.typewriter_log("Goals:", Fore.GREEN, "", speak_text=False)
    for goal in ai_config.ai_goals:
        logger.typewriter_log("-", Fore.GREEN, goal, speak_text=False)
    logger.typewriter_log(
        "Budget:", Fore.GREEN, f"${str(config.api_budget)}", speak_text=False
    )
    if hasattr(config, "plugins"):
        logger.typewriter_log("Plugins:", Fore.GREEN, "", speak_text=False)
        for plugin in config.plugins:
            logger.typewriter_log("-", Fore.GREEN, plugin, speak_text=False)

    # don't exec when called from main
    if sad:
        start_agent_directly(config, cfg)


# Main menu functions
def display_main_menu(
    all_configs: Dict[str, Any], menu_options: List[Tuple[str, Any]]
) -> None:
    """
    Display the main menu for Auto-GPT.

    Parameters:
        all_configs (Dict[str, Any]): A dictionary containing all configurations.
        menu_options (List[Tuple[str, Any]]): A list of menu options, where each option is represented as a tuple
            containing the option text and its corresponding value.

    Returns:
        None

    """
    cfg_count = len(all_configs)

    logger.typewriter_log(
        "Select configuration or option:", Fore.GREEN, speak_text=True
    )
    for i, cfg_name in enumerate(all_configs.keys(), start=1):
        logger.typewriter_log(f"{i}. {cfg_name}")
    for i, (option_text, _) in enumerate(menu_options, start=cfg_count + 1):
        logger.typewriter_log(f"{i}. {option_text}")


def main_menu() -> Optional[AIConfig]:
    """
    Display the main menu and handle user interactions.

    Returns:
        Optional[AIConfig]: The selected or created AI configuration, or None if no configuration was selected or created.
    """
    config = None
    config_file = cfg.ai_settings_filepath

    menu_options = [
        ("Create new configuration", lambda config: handle_config(config, "create")),
        ("Edit existing configuration", lambda config: handle_config(config, "edit")),
        ("View existing configuration", lambda config: view_config(config)),
        ("Delete existing configuration", lambda config: delete_config(config)),
        # add more options here...
    ]

    while True:
        all_configs, message = AIConfig.load_all(config_file)
        all_configs_keys = list(all_configs.keys())
        cfg_count = len(all_configs)  # Configurations count
        total_options = cfg_count + len(menu_options)

        logger.typewriter_log(f"Status of {cfg.ai_settings_file}:", Fore.GREEN, message)

        if all_configs:  # Only log if all_configs is not empty
            logger.typewriter_log(
                f"Attempting to load {cfg.ai_settings_file}:",
                Fore.GREEN,
                "load successful.",
            )

        if cfg_count > 0:
            logger.typewriter_log(
                "Main menu:",
                Fore.GREEN,
                f"{cfg_count} {'configuration' if cfg_count == 1 else 'configurations'} detected.",
                speak_text=True,
            )

            display_main_menu(all_configs, menu_options)  # Displaying menu here
            selection = get_valid_input(total_options)

            if 1 <= selection <= cfg_count:  # If selection is a valid index
                config_name = all_configs_keys[selection - 1]
                config = all_configs[config_name]
                return config
            else:  # "Create", "Edit", "View", "Delete"
                task_index = selection - cfg_count - 1
                task = menu_options[task_index][0].split()[0].lower()
                _, action = menu_options[task_index]
                if task in ["edit", "view", "delete"]:
                    chosen_config = select_config_action(all_configs, task)
                    if chosen_config == None:
                        continue  # Start over
                    config = action(chosen_config)
                else:  # On "create"
                    config = AIConfig()
                    config = action(config)
                if config:  # If an action returns a config
                    return config

        else:  # If no configurations exist
            config = AIConfig()
            config = welcome_prompt()
            return config


# Create, edit configurations
def manage_ai_name(configs: AIConfig, task: str) -> str:
    """
    Manage the AI name based on the task.

    Parameters:
        configs (AIConfig): The AI configuration.
        task (str): The task being performed, either "create" or "edit".

    Returns:
        str: The updated AI name.

    """
    prompts = {
        "create": ("Create an AI-Assistant:", "For example, 'Entrepreneur-GPT'"),
        "edit": (
            "Edit the AI name:",
            f"current name is '{configs.ai_name if configs else None}'. Leave empty to keep the current name.",
        ),
    }
    # Display prompt
    logger.typewriter_log(
        prompts[task][0],
        Fore.GREEN,
        prompts[task][1],
        speak_text=True,
    )

    prompt_text = "AI Name: "

    # Get name: user input
    input_name = utils.clean_input(prompt_text)
    ai_name = input_name if input_name or task == "create" else configs.ai_name

    # Check if name already exists, prompt until unique name provided
    while check_ai_name_exists(ai_name) and (input_name or task == "create"):
        logger.typewriter_log(
            "This AI name already exists. Please choose a different name.",
            Fore.RED,
            speak_text=True,
        )
        input_name = utils.clean_input(validate_input(prompt_text))
    logger.typewriter_log("AI name assigned.", Fore.LIGHTBLUE_EX, speak_text=True)
    configs.ai_name = ai_name
    return ai_name


def manage_ai_role(config: AIConfig, task: str) -> str:
    """
    Manage the AI role based on the task.

    Parameters:
        config (AIConfig): The AI configuration.
        task (str): The task being performed, either "create" or "edit".

    Returns:
        str: The updated AI role.

    """
    default_role = "an AI designed to autonomously develop and run businesses with the sole goal of increasing your net worth."
    prompts = {
        "create": ("Describe your AI's role:", f"For example, '{default_role}'"),
        "edit": (
            "Describe your AI's role:",
            f"Current role is: '{config.ai_role if config else None}'. Leave empty to keep the current role.",
        ),
    }

    # Display prompt
    logger.typewriter_log(
        prompts[task][0],
        Fore.GREEN,
        prompts[task][1],
        speak_text=True,
    )

    # Get role: user input
    ai_role = (
        utils.clean_input(f"{config.ai_name if config else None} is: ")
        or config.ai_role
        if config
        else default_role
    )

    # fallback message
    if ai_role == default_role:
        logger.typewriter_log(
            f"No input, defaulting to AI role: '{default_role}'",
            Fore.LIGHTBLUE_EX,
            speak_text=True,
        )

    logger.typewriter_log("AI role assigned.", Fore.LIGHTBLUE_EX, speak_text=True)

    config.ai_role = ai_role
    return ai_role


def manage_ai_goals(config: AIConfig, task: str) -> List[str]:
    """
    Manage the AI goals based on the task.

    Parameters:
        config (AIConfig): The AI configuration.
        task (str): The task being performed, either "create" or "edit".

    Returns:
        List[str]: The updated AI goals.

    """
    # Store current_goals and max_goals
    current_goals = config.ai_goals if config else []
    max_goals = prompt_for_num_goals(task, len(current_goals))

    ai_goals = []
    num_default_goals = len(current_goals)

    if task == "create":
        # Create goals: new AI
        logger.typewriter_log(
            f"Enter up to {max_goals} goals for your AI: ", Fore.GREEN, speak_text=True
        )

        for i in range(max_goals):
            ai_goal = utils.clean_input(f"Goal {i+1}: ")
            logger.info("Use [Enter] to save the input.")
            if ai_goal == "":
                break
            ai_goals.append(ai_goal)

    else:
        # Edit or delete goals: existing AI
        logger.typewriter_log(
            f"Enter up to {max_goals} goals for your AI:", Fore.GREEN, speak_text=True
        )
        kept_goals = []

        for i in range(min(num_default_goals, max_goals)):
            logger.typewriter_log(
                f"Current Goal {i+1}: ", Fore.GREEN, f"'{current_goals[i]}'"
            )
            action = utils.clean_input(
                "Do you want to [E]dit, [D]elete, or [K]eep this goal? "
            )
            if action.lower() == "e":
                ai_goal = utils.clean_input(
                    f"{Fore.GREEN}New Goal {i+1}:{Style.RESET_ALL} "
                )
                if ai_goal != "":
                    kept_goals.append(ai_goal)
                else:
                    kept_goals.append(current_goals[i])
            elif action.lower() == "d":
                continue
            else:
                kept_goals.append(current_goals[i])

        ai_goals = kept_goals
        num_ai_goals = len(ai_goals)

        if num_ai_goals < max_goals:
            logger.typewriter_log(
                f"You can add up to {max_goals - num_ai_goals} new goals.", Fore.GREEN
            )
            # Add new goals if max_goals not reached
            for i in range(num_ai_goals, max_goals):
                ai_goal = utils.clean_input(
                    f"{Fore.GREEN}New Goal {i+1}:{Style.RESET_ALL} "
                )
                if ai_goal == "":
                    break
                ai_goals.append(ai_goal)
    logger.typewriter_log("AI goals assigned.", Fore.LIGHTBLUE_EX, speak_text=True)
    config.ai_goals = ai_goals
    return ai_goals


def manage_plugins(config: AIConfig, task: str) -> List[str]:
    """
    Manage the plugins based on the task.

    Parameters:
        config (AIConfig): The AI configuration.
        task (str): The task being performed, either "create" or "edit".

    Returns:
        List[str]: The updated plugins.

    """
    default_plugins = cfg.plugins_allowlist if cfg and cfg.plugins_allowlist else []
    plugins = []

    if default_plugins:
        logger.typewriter_log(
            "Add plugins from the plugins allowlist?", Fore.GREEN, speak_text=True
        )

        if task == "create":
            # Select new plugins from allowlist
            env_plugins = list(default_plugins)
            remaining_plugins = []
            for i in range(len(env_plugins)):
                action = utils.clean_input(
                    f"{Fore.GREEN}Plugin {i+1}: {Fore.YELLOW}'{env_plugins[i]}'\n{Fore.WHITE}Do you want to [I]gnore or [A]dd this plugin?{Style.RESET_ALL} "
                )
                if action.lower() == "a":
                    remaining_plugins.append(env_plugins[i])

            plugins = remaining_plugins
        else:
            # Edit existing plugins
            plugins = config.plugins
            deleted_plugins = []
            i = 0
            while i < len(plugins):
                logger.typewriter_log(
                    f"Current plugin {i+1}: ",
                    Fore.GREEN,
                    f"'{plugins[i]}'",
                    speak_text=False,
                )
                action = utils.clean_input(
                    f"Do you want to [D]elete or [K]eep this plugin?"
                )
                if action.lower() == "d":
                    deleted_plugins.append(plugins[i])
                    del plugins[i]
                else:
                    i += 1

            # Offer plugins from allowlist
            env_plugins = default_plugins
            for plugin in env_plugins:
                if plugin not in plugins and plugin not in deleted_plugins:
                    logger.typewriter_log(
                        f"New plugin available: ",
                        Fore.GREEN,
                        f"'{plugin}'",
                        speak_text=False,
                    )
                    action = utils.clean_input(
                        "Do you want to ignore [E]nter or [A]dd this plugin?"
                    )
                    if action.lower() == "a":
                        plugins.append(plugin)
    logger.typewriter_log("Plugins assigned.", Fore.LIGHTBLUE_EX, speak_text=True)
    config.plugins = plugins
    return plugins


def manage_api_budget(config: AIConfig, task: str) -> float:
    """
    Manage the API budget based on the task.

    Parameters:
        config (AIConfig): The AI configuration.
        task (str): The task being performed, either "create" or "edit".

    Returns:
        float: The updated API budget.

    """
    default_budget = config.api_budget if config else 0.0

    prompts = {
        "create": (
            "Enter your budget for API calls: ",
            "For example: $1.50, leave empty for unlimited budget.",
        ),
        "edit": (
            "Enter your budget for API calls:",
            f"Current budget is: '${default_budget}'. For example: $1.50 or leave empty to keep current budget.",
        ),
    }

    # Display prompt
    logger.typewriter_log(
        f"{prompts[task][0]}",
        Fore.GREEN,
        f"\n{prompts[task][1]}",
        speak_text=True,
    )

    # Get budget: user input
    api_budget_input = utils.clean_input(f"{Fore.WHITE}Budget: ${Style.RESET_ALL}")
    api_budget = default_budget

    # Attempt to convert to float
    if api_budget_input:
        try:
            api_budget = float(api_budget_input.replace("$", ""))
        except ValueError:
            logger.typewriter_log(
                f"Invalid budget input. Using default budget (${default_budget}).",
                Fore.RED,
            )
            api_budget = default_budget

    config.api_budget = api_budget
    return api_budget


# View, delete configurations
def view_config(config: AIConfig) -> None:
    """
    View the details of the given AI configuration.

    Parameters:
        config (AIConfig): The AI configuration to view.

    Returns:
        None

    """
    logger.typewriter_log(
        f"Configuration {config.ai_name} has the following details:",
        Fore.LIGHTBLUE_EX,
        speak_text=True,
    )
    logger.typewriter_log("Name:", Fore.GREEN, config.ai_name, speak_text=False)
    logger.typewriter_log("Role:", Fore.GREEN, config.ai_role, speak_text=False)
    logger.typewriter_log("Goals:", Fore.GREEN, speak_text=False)
    for goal in config.ai_goals:
        logger.typewriter_log("-", Fore.GREEN, goal, speak_text=False)
    logger.typewriter_log(
        "Budget:", Fore.GREEN, f"${str(config.api_budget)}", speak_text=False
    )
    if hasattr(config, "plugins"):
        logger.typewriter_log("Plugins:", Fore.GREEN, speak_text=False)
        for plugin in config.plugins:
            logger.typewriter_log("-", Fore.GREEN, plugin, speak_text=False)

    # Prompt
    choice = input("Do you want to [E]dit or [R]eturn to the main menu? ").lower()

    if choice == "e":
        handle_config(config, "edit")

    logger.typewriter_log("Returning to the main menu.", speak_text=True)
    return None


def delete_config(selected_config: AIConfig) -> None:
    """
    Delete the specified AI configuration.

    Parameters:
        selected_config (AIConfig): The AI configuration to delete.

    Returns:
        None
    """
    # Delete configuration
    try:
        logger.typewriter_log(
            f"Deleting the configuration for: {selected_config.ai_name}.",
            Fore.RED,
        )
        AIConfig().delete(
            config_file=cfg.ai_settings_filepath,
            ai_name=selected_config.ai_name,
        )
    except ValueError as e:
        logger.typewriter_log(f"An error occurred: {e}", Fore.RED)
    else:
        logger.typewriter_log(
            f"Configuration for {selected_config.ai_name} deleted.",
            Fore.GREEN,
            speak_text=True,
        )

    logger.typewriter_log("Returning to the main menu.", speak_text=True)
    return None


# Menu handling
def handle_configs(config: AIConfig, task: str) -> List[Any]:
    """Handle AI configuration tasks based on the given configuration and task."""
    # List of functions to call
    config_functions = [
        manage_ai_name,
        manage_ai_role,
        manage_ai_goals,
        manage_plugins,
        manage_api_budget,
    ]

    # Call each function (+ config and task), and store the results in a list
    return [func(config, task) for func in config_functions]


def handle_config(config: Optional[AIConfig], task: str) -> Optional[AIConfig]:
    """
    Handle the creation or editing of an AI configuration.

    Parameters:
        config (Optional[AIConfig]): The existing AI configuration (optional).
        task (str): The task to perform, either "create" or "edit".

    Returns:
        Optional[AIConfig]: The new or edited AI configuration, or None if an error occurred or the user chose to return to the main menu.
    """
    if config is None:
        config = AIConfig()
    try:
        original_ai_name = None

        if task == "edit" and not config:
            # User wants to edit a config, but no config was provided, so we need to prompt them to select one
            all_configs, _ = AIConfig.load_all(
                cfg.ai_settings_filepath
            )  # , _ to ignore returned message from load_all
            logger.typewriter_log(
                "Select a configuration to edit:", Fore.GREEN, speak_text=True
            )
            for i, cfg_name in enumerate(all_configs.keys(), start=1):
                logger.typewriter_log(f"{i}. {cfg_name}")
            selection = get_valid_input(len(all_configs))
            config = all_configs[list(all_configs.keys())[selection - 1]]
            original_ai_name = config.ai_name

        ai_name, ai_role, ai_goals, plugins, api_budget = handle_configs(config, task)

        new_config = AIConfig(ai_name, ai_role, ai_goals, api_budget, plugins)

        # Save the new or edited configuration
        try:
            new_config.save(
                cfg.ai_settings_filepath, append=True, old_ai_name=original_ai_name
            )
        except ValueError as e:
            logger.typewriter_log(f"An error occurred: {e}", Fore.RED)
        else:
            logger.typewriter_log("Configuration saved.", Fore.GREEN, speak_text=True)

        # Start up this agent or return to main menu
        user_choice = input(
            f"[E]nter to startup agent: {ai_name} or [R]eturn to main menu: "
        )

        if user_choice.lower() == "e" or user_choice.lower() == "":
            start_prompt(new_config, sad=True)

        if user_choice.lower() == "r":
            return None

    except ValueError as e:
        logger.typewriter_log(
            f"Something went wrong: {e}\nReturning to main menu.",
            Fore.RED,
        )

<<<<<<< HEAD
    return new_config
=======
    return ai_config
>>>>>>> e5d6206a
<|MERGE_RESOLUTION|>--- conflicted
+++ resolved
@@ -14,18 +14,13 @@
 from autogpt.setup import generate_aiconfig_automatic
 from autogpt.utils import clean_input
 
-<<<<<<< HEAD
+
 cfg = Config()
 
 DEFAULT_TRIGGERING_PROMPT = "Determine exactly one command to use, and respond using the JSON schema specified previously:"
 
 
 # Helper functions
-=======
-DEFAULT_TRIGGERING_PROMPT = "Determine exactly one command to use, and respond using the JSON schema specified previously:"
-
-
->>>>>>> e5d6206a
 def build_default_prompt_generator(config: Config) -> PromptGenerator:
     """
     This function generates a prompt string that includes various constraints,
@@ -56,23 +51,17 @@
     return prompt_generator
 
 
-<<<<<<< HEAD
 def get_valid_input(num_options: int) -> int:
     """
     Check if user input number is within valid range.
 
     Params:
         num_options: The total number of options available.
-=======
-def construct_main_ai_config(config: Config) -> AIConfig:
-    """Construct the prompt for the AI to respond to
->>>>>>> e5d6206a
 
     Returns:
         The selected option as an integer.
 
     """
-<<<<<<< HEAD
     while True:
         try:
             selection = int(clean_input("Choose a number: "))
@@ -138,17 +127,9 @@
     }[task]
 
     while True:
-=======
-    ai_config = AIConfig.load(config.ai_settings_file)
-    if config.skip_reprompt and ai_config.ai_name:
-        logger.typewriter_log("Name :", Fore.GREEN, ai_config.ai_name)
-        logger.typewriter_log("Role :", Fore.GREEN, ai_config.ai_role)
-        logger.typewriter_log("Goals:", Fore.GREEN, f"{ai_config.ai_goals}")
->>>>>>> e5d6206a
         logger.typewriter_log(
             "Decide how many goals your AI has to fulfill:",
             Fore.GREEN,
-<<<<<<< HEAD
             speak_text=True,
         )
 
@@ -297,38 +278,6 @@
         logger.typewriter_log(
             "NOTE:All files/directories created by this agent can be found inside its workspace at:",
             Fore.YELLOW,
-=======
-            "infinite" if ai_config.api_budget <= 0 else f"${ai_config.api_budget}",
-        )
-    elif ai_config.ai_name:
-        logger.typewriter_log(
-            "Welcome back! ",
-            Fore.GREEN,
-            f"Would you like me to return to being {ai_config.ai_name}?",
-            speak_text=True,
-        )
-        should_continue = clean_input(
-            config,
-            f"""Continue with the last settings?
-Name:  {ai_config.ai_name}
-Role:  {ai_config.ai_role}
-Goals: {ai_config.ai_goals}
-API Budget: {"infinite" if ai_config.api_budget <= 0 else f"${ai_config.api_budget}"}
-Continue ({config.authorise_key}/{config.exit_key}): """,
-        )
-        if should_continue.lower() == config.exit_key:
-            ai_config = AIConfig()
-
-    if not ai_config.ai_name:
-        ai_config = prompt_user(config)
-        ai_config.save(config.ai_settings_file)
-
-    if config.restrict_to_workspace:
-        logger.typewriter_log(
-            "NOTE:All files/directories created by this agent can be found inside its workspace at:",
-            Fore.YELLOW,
-            f"{config.workspace_path}",
->>>>>>> e5d6206a
         )
         logger.typewriter_log(f"- {cfg.workspace_path}", Fore.YELLOW)
     # Set total api budget
@@ -337,26 +286,13 @@
 
     # Agent Created
     logger.typewriter_log(
-<<<<<<< HEAD
         "Auto-GPT has started with the following details:",
-=======
-        ai_config.ai_name,
->>>>>>> e5d6206a
         Fore.LIGHTBLUE_EX,
         speak_text=True,
     )
 
-<<<<<<< HEAD
     logger.typewriter_log("Name:", Fore.GREEN, config.ai_name, speak_text=False)
     logger.typewriter_log("Role:", Fore.GREEN, config.ai_role, speak_text=False)
-=======
-    # Print the ai_config details
-    # Name
-    logger.typewriter_log("Name:", Fore.GREEN, ai_config.ai_name, speak_text=False)
-    # Role
-    logger.typewriter_log("Role:", Fore.GREEN, ai_config.ai_role, speak_text=False)
-    # Goals
->>>>>>> e5d6206a
     logger.typewriter_log("Goals:", Fore.GREEN, "", speak_text=False)
     for goal in ai_config.ai_goals:
         logger.typewriter_log("-", Fore.GREEN, goal, speak_text=False)
@@ -921,8 +857,4 @@
             Fore.RED,
         )
 
-<<<<<<< HEAD
-    return new_config
-=======
-    return ai_config
->>>>>>> e5d6206a
+    return new_config