<<<<<<< HEAD
=======
from __future__ import annotations

>>>>>>> 7a006afb
import openai

from autogpt.config import Config
from autogpt.logs import logger
from autogpt.modelsinfo import COSTS
from autogpt.singleton import Singleton

<<<<<<< HEAD
cfg = Config()
=======
>>>>>>> 7a006afb

class ApiManager(metaclass=Singleton):
    def __init__(self):
        self.total_prompt_tokens = 0
        self.total_completion_tokens = 0
        self.total_cost = 0
        self.total_budget = 0

    def reset(self):
        self.total_prompt_tokens = 0
        self.total_completion_tokens = 0
        self.total_cost = 0
        self.total_budget = 0.0

    def create_chat_completion(
        self,
        messages: list,  # type: ignore
        model: str | None = None,
        temperature: float = None,
        max_tokens: int | None = None,
        deployment_id: str | None = None,
    ) -> str:
        """
        Create a chat completion and update the cost.
        Args:
            messages (list): The list of messages to send to the API.
            model (str): The model to use for the API call.
            temperature (float): The temperature to use for the API call.
            max_tokens (int): The maximum number of tokens for the API call.
            deployment_id (str): The deployment id to use for the API call.
        Returns:
            str: The AI's response.
        """
        cfg = Config()
        if temperature is None:
            temperature = cfg.temperature
        if deployment_id is not None:
            response = openai.ChatCompletion.create(
                deployment_id=deployment_id,
                model=model,
                messages=messages,
                temperature=temperature,
                max_tokens=max_tokens,
                api_key=cfg.openai_api_key,
            )
        else:
            response = openai.ChatCompletion.create(
                model=model,
                messages=messages,
                temperature=temperature,
                max_tokens=max_tokens,
                api_key=cfg.openai_api_key,
            )
        logger.debug(f"Response: {response}")
        prompt_tokens = response.usage.prompt_tokens
        completion_tokens = response.usage.completion_tokens
        self.update_cost(prompt_tokens, completion_tokens, model)
        return response

    def update_cost(self, prompt_tokens, completion_tokens, model):
        """
        Update the total cost, prompt tokens, and completion tokens.

        Args:
            prompt_tokens (int): The number of tokens used in the prompt.
            completion_tokens (int): The number of tokens used in the completion.
            model (str): The model used for the API call.
        """
        self.total_prompt_tokens += prompt_tokens
        self.total_completion_tokens += completion_tokens
        self.total_cost += (
            prompt_tokens * COSTS[model]["prompt"]
            + completion_tokens * COSTS[model]["completion"]
        ) / 1000
<<<<<<< HEAD
        if self.debug:
            print(f"Total running cost: ${self.total_cost:.3f}")
=======
        logger.debug(f"Total running cost: ${self.total_cost:.3f}")
>>>>>>> 7a006afb

    def set_total_budget(self, total_budget):
        """
        Sets the total user-defined budget for API calls.

        Args:
<<<<<<< HEAD
            total_budget (float): The total user-defined budget for API calls.
=======
        total_budget (float): The total budget for API calls.
>>>>>>> 7a006afb
        """
        self.total_budget = total_budget

    def get_total_prompt_tokens(self):
        """
        Get the total number of prompt tokens.

        Returns:
            int: The total number of prompt tokens.
        """
        return self.total_prompt_tokens

    def get_total_completion_tokens(self):
        """
        Get the total number of completion tokens.

        Returns:
            int: The total number of completion tokens.
        """
        return self.total_completion_tokens

    def get_total_cost(self):
        """
        Get the total cost of API calls.

        Returns:
            float: The total cost of API calls.
        """
        return self.total_cost

    def get_total_budget(self):
        """
        Get the total user-defined budget for API calls.

        Returns:
            float: The total budget for API calls.
        """
        return self.total_budget<|MERGE_RESOLUTION|>--- conflicted
+++ resolved
@@ -1,8 +1,5 @@
-<<<<<<< HEAD
-=======
 from __future__ import annotations
 
->>>>>>> 7a006afb
 import openai
 
 from autogpt.config import Config
@@ -10,10 +7,6 @@
 from autogpt.modelsinfo import COSTS
 from autogpt.singleton import Singleton
 
-<<<<<<< HEAD
-cfg = Config()
-=======
->>>>>>> 7a006afb
 
 class ApiManager(metaclass=Singleton):
     def __init__(self):
@@ -88,23 +81,14 @@
             prompt_tokens * COSTS[model]["prompt"]
             + completion_tokens * COSTS[model]["completion"]
         ) / 1000
-<<<<<<< HEAD
-        if self.debug:
-            print(f"Total running cost: ${self.total_cost:.3f}")
-=======
         logger.debug(f"Total running cost: ${self.total_cost:.3f}")
->>>>>>> 7a006afb
 
     def set_total_budget(self, total_budget):
         """
         Sets the total user-defined budget for API calls.
 
         Args:
-<<<<<<< HEAD
-            total_budget (float): The total user-defined budget for API calls.
-=======
-        total_budget (float): The total budget for API calls.
->>>>>>> 7a006afb
+            total_budget (float): The total budget for API calls.
         """
         self.total_budget = total_budget
 
