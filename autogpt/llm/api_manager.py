from __future__ import annotations

from typing import List, Optional

import openai
from openai import Model

from autogpt.config import Config
from autogpt.llm.modelsinfo import COSTS
from autogpt.logs import logger
from autogpt.singleton import Singleton


class ApiManager(metaclass=Singleton):
    def __init__(self):
        self.total_prompt_tokens = 0
        self.total_completion_tokens = 0
        self.total_cost = 0
        self.total_budget = 0
        self.models: Optional[list[Model]] = None

    def reset(self):
        self.total_prompt_tokens = 0
        self.total_completion_tokens = 0
        self.total_cost = 0
        self.total_budget = 0.0
        self.models = None

<<<<<<< HEAD
=======
    def create_chat_completion(
        self,
        messages: list,  # type: ignore
        model: str | None = None,
        temperature: float = None,
        max_tokens: int | None = None,
        deployment_id=None,
    ) -> str:
        """
        Create a chat completion and update the cost.
        Args:
        messages (list): The list of messages to send to the API.
        model (str): The model to use for the API call.
        temperature (float): The temperature to use for the API call.
        max_tokens (int): The maximum number of tokens for the API call.
        Returns:
        str: The AI's response.
        """
        cfg = Config()
        if temperature is None:
            temperature = cfg.temperature
        if deployment_id is not None:
            response = openai.ChatCompletion.create(
                deployment_id=deployment_id,
                model=model,
                messages=messages,
                temperature=temperature,
                max_tokens=max_tokens,
                api_key=cfg.openai_api_key,
            )
        else:
            response = openai.ChatCompletion.create(
                model=model,
                messages=messages,
                temperature=temperature,
                max_tokens=max_tokens,
                api_key=cfg.openai_api_key,
            )
        if not hasattr(response, "error"):
            logger.debug(f"Response: {response}")
            prompt_tokens = response.usage.prompt_tokens
            completion_tokens = response.usage.completion_tokens
            self.update_cost(prompt_tokens, completion_tokens, model)
        return response

>>>>>>> 5168cb52
    def update_cost(self, prompt_tokens, completion_tokens, model):
        """
        Update the total cost, prompt tokens, and completion tokens.

        Args:
        prompt_tokens (int): The number of tokens used in the prompt.
        completion_tokens (int): The number of tokens used in the completion.
        model (str): The model used for the API call.
        """
        self.total_prompt_tokens += prompt_tokens
        self.total_completion_tokens += completion_tokens
        self.total_cost += (
            prompt_tokens * COSTS[model]["prompt"]
            + completion_tokens * COSTS[model]["completion"]
        ) / 1000
        logger.debug(f"Total running cost: ${self.total_cost:.3f}")

    def set_total_budget(self, total_budget):
        """
        Sets the total user-defined budget for API calls.

        Args:
        total_budget (float): The total budget for API calls.
        """
        self.total_budget = total_budget

    def get_total_prompt_tokens(self):
        """
        Get the total number of prompt tokens.

        Returns:
        int: The total number of prompt tokens.
        """
        return self.total_prompt_tokens

    def get_total_completion_tokens(self):
        """
        Get the total number of completion tokens.

        Returns:
        int: The total number of completion tokens.
        """
        return self.total_completion_tokens

    def get_total_cost(self):
        """
        Get the total cost of API calls.

        Returns:
        float: The total cost of API calls.
        """
        return self.total_cost

    def get_total_budget(self):
        """
        Get the total user-defined budget for API calls.

        Returns:
        float: The total budget for API calls.
        """
        return self.total_budget

    def get_models(self) -> List[Model]:
        """
        Get list of available GPT models.

        Returns:
        list: List of available GPT models.

        """
        if self.models is None:
            all_models = openai.Model.list()["data"]
            self.models = [model for model in all_models if "gpt" in model["id"]]

        return self.models<|MERGE_RESOLUTION|>--- conflicted
+++ resolved
@@ -26,54 +26,6 @@
         self.total_budget = 0.0
         self.models = None
 
-<<<<<<< HEAD
-=======
-    def create_chat_completion(
-        self,
-        messages: list,  # type: ignore
-        model: str | None = None,
-        temperature: float = None,
-        max_tokens: int | None = None,
-        deployment_id=None,
-    ) -> str:
-        """
-        Create a chat completion and update the cost.
-        Args:
-        messages (list): The list of messages to send to the API.
-        model (str): The model to use for the API call.
-        temperature (float): The temperature to use for the API call.
-        max_tokens (int): The maximum number of tokens for the API call.
-        Returns:
-        str: The AI's response.
-        """
-        cfg = Config()
-        if temperature is None:
-            temperature = cfg.temperature
-        if deployment_id is not None:
-            response = openai.ChatCompletion.create(
-                deployment_id=deployment_id,
-                model=model,
-                messages=messages,
-                temperature=temperature,
-                max_tokens=max_tokens,
-                api_key=cfg.openai_api_key,
-            )
-        else:
-            response = openai.ChatCompletion.create(
-                model=model,
-                messages=messages,
-                temperature=temperature,
-                max_tokens=max_tokens,
-                api_key=cfg.openai_api_key,
-            )
-        if not hasattr(response, "error"):
-            logger.debug(f"Response: {response}")
-            prompt_tokens = response.usage.prompt_tokens
-            completion_tokens = response.usage.completion_tokens
-            self.update_cost(prompt_tokens, completion_tokens, model)
-        return response
-
->>>>>>> 5168cb52
     def update_cost(self, prompt_tokens, completion_tokens, model):
         """
         Update the total cost, prompt tokens, and completion tokens.
