--- conflicted
+++ resolved
@@ -69,12 +69,7 @@
       );
     }
 
-<<<<<<< HEAD
-    if (schema.type === 'object' && schema.additionalProperties) {
-=======
     if ("additionalProperties" in schema) {
-      const objectValue = value || {};
->>>>>>> 384d7e44
       return (
         <div key={fullKey}>
           <div>
