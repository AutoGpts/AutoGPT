import { BlockIOSubSchema } from "@/lib/autogpt-server-api/types";
import { beautifyString, getTypeBgColor, getTypeTextColor } from "@/lib/utils";
import { FC } from "react";
import { Handle, Position } from "reactflow";
import SchemaTooltip from "./SchemaTooltip";

type HandleProps = {
<<<<<<< HEAD
  keyName: string,
  schema: BlockIOSubSchema,
  isConnected: boolean,
  isRequired?: boolean,
  side: 'left' | 'right'
}

const NodeHandle: FC<HandleProps> = ({ keyName, schema, isConnected, isRequired, side }) => {
=======
  keyName: string;
  schema: BlockIOSchema;
  isConnected: boolean;
  isRequired?: boolean;
  side: "left" | "right";
};
>>>>>>> 951abf6d

const NodeHandle: FC<HandleProps> = ({
  keyName,
  schema,
  isConnected,
  isRequired,
  side,
}) => {
  const typeName: Record<string, string> = {
    string: "text",
    number: "number",
    boolean: "true/false",
    object: "complex",
    array: "list",
    null: "null",
  };

<<<<<<< HEAD
  const typeClass = `text-sm ${getTypeTextColor(schema.type || 'any')} ${side === 'left' ? 'text-left' : 'text-right'}`;
=======
  const typeClass = `text-sm ${getTypeTextColor(schema.type)} ${side === "left" ? "text-left" : "text-right"}`;
>>>>>>> 951abf6d

  const label = (
    <div className="flex flex-col flex-grow">
      <span className="text-m text-gray-900 -mb-1 green">
        {schema.title || beautifyString(keyName)}
        {isRequired ? "*" : ""}
      </span>
      <span className={typeClass}>{typeName[schema.type] || 'any'}</span>
    </div>
  );

  const dot = (
<<<<<<< HEAD
    <div className={`w-4 h-4 m-1 ${isConnected ? getTypeBgColor(schema.type || 'any') : 'bg-gray-600'} rounded-full transition-colors duration-100 group-hover:bg-gray-300`} />
=======
    <div
      className={`w-4 h-4 m-1 ${isConnected ? getTypeBgColor(schema.type) : "bg-gray-600"} rounded-full transition-colors duration-100 group-hover:bg-gray-300`}
    />
>>>>>>> 951abf6d
  );

  if (side === "left") {
    return (
      <div key={keyName} className="handle-container">
        <Handle
          type="target"
          position={Position.Left}
          id={keyName}
<<<<<<< HEAD
          className='group -ml-[26px]'
=======
          className="group -ml-[29px]"
>>>>>>> 951abf6d
        >
          <div className="pointer-events-none flex items-center">
            {dot}
            {label}
          </div>
        </Handle>
        <SchemaTooltip schema={schema} />
      </div>
    );
  } else {
    return (
      <div key={keyName} className="handle-container justify-end">
        <Handle
          type="source"
          position={Position.Right}
          id={keyName}
<<<<<<< HEAD
          className='group -mr-[26px]'
=======
          className="group -mr-[29px]"
>>>>>>> 951abf6d
        >
          <div className="pointer-events-none flex items-center">
            {label}
            {dot}
          </div>
        </Handle>
      </div>
    );
  }
};

export default NodeHandle;<|MERGE_RESOLUTION|>--- conflicted
+++ resolved
@@ -5,23 +5,12 @@
 import SchemaTooltip from "./SchemaTooltip";
 
 type HandleProps = {
-<<<<<<< HEAD
   keyName: string,
   schema: BlockIOSubSchema,
   isConnected: boolean,
   isRequired?: boolean,
-  side: 'left' | 'right'
-}
-
-const NodeHandle: FC<HandleProps> = ({ keyName, schema, isConnected, isRequired, side }) => {
-=======
-  keyName: string;
-  schema: BlockIOSchema;
-  isConnected: boolean;
-  isRequired?: boolean;
   side: "left" | "right";
 };
->>>>>>> 951abf6d
 
 const NodeHandle: FC<HandleProps> = ({
   keyName,
@@ -39,11 +28,7 @@
     null: "null",
   };
 
-<<<<<<< HEAD
-  const typeClass = `text-sm ${getTypeTextColor(schema.type || 'any')} ${side === 'left' ? 'text-left' : 'text-right'}`;
-=======
-  const typeClass = `text-sm ${getTypeTextColor(schema.type)} ${side === "left" ? "text-left" : "text-right"}`;
->>>>>>> 951abf6d
+  const typeClass = `text-sm ${getTypeTextColor(schema.type || "any")} ${side === "left" ? "text-left" : "text-right"}`;
 
   const label = (
     <div className="flex flex-col flex-grow">
@@ -56,13 +41,7 @@
   );
 
   const dot = (
-<<<<<<< HEAD
     <div className={`w-4 h-4 m-1 ${isConnected ? getTypeBgColor(schema.type || 'any') : 'bg-gray-600'} rounded-full transition-colors duration-100 group-hover:bg-gray-300`} />
-=======
-    <div
-      className={`w-4 h-4 m-1 ${isConnected ? getTypeBgColor(schema.type) : "bg-gray-600"} rounded-full transition-colors duration-100 group-hover:bg-gray-300`}
-    />
->>>>>>> 951abf6d
   );
 
   if (side === "left") {
@@ -72,11 +51,7 @@
           type="target"
           position={Position.Left}
           id={keyName}
-<<<<<<< HEAD
-          className='group -ml-[26px]'
-=======
           className="group -ml-[29px]"
->>>>>>> 951abf6d
         >
           <div className="pointer-events-none flex items-center">
             {dot}
@@ -93,11 +68,7 @@
           type="source"
           position={Position.Right}
           id={keyName}
-<<<<<<< HEAD
-          className='group -mr-[26px]'
-=======
           className="group -mr-[29px]"
->>>>>>> 951abf6d
         >
           <div className="pointer-events-none flex items-center">
             {label}
