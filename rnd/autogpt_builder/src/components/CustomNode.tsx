import React, { useState, useEffect, FC, memo } from 'react';
import { NodeProps } from 'reactflow';
import 'reactflow/dist/style.css';
import './customnode.css';
import ModalComponent from './ModalComponent';
import { Button } from './ui/button';
import { Input } from './ui/input';
import { BlockSchema } from '@/lib/types';
import { beautifyString } from '@/lib/utils';
import { Switch } from "@/components/ui/switch"
import NodeHandle from './NodeHandle';

type CustomNodeData = {
  blockType: string;
  title: string;
  inputSchema: BlockSchema;
  outputSchema: BlockSchema;
  hardcodedValues: { [key: string]: any };
  setHardcodedValues: (values: { [key: string]: any }) => void;
  connections: Array<{ source: string; sourceHandle: string; target: string; targetHandle: string }>;
  isOutputOpen: boolean;
  status?: string;
  output_data?: any;
};

const CustomNode: FC<NodeProps<CustomNodeData>> = ({ data, id }) => {
  const [isOutputOpen, setIsOutputOpen] = useState(data.isOutputOpen || false);
  const [isAdvancedOpen, setIsAdvancedOpen] = useState(false);
  const [keyValuePairs, setKeyValuePairs] = useState<{ key: string, value: string }[]>([]);
  const [newKey, setNewKey] = useState<string>('');
  const [newValue, setNewValue] = useState<string>('');
  const [isModalOpen, setIsModalOpen] = useState(false);
  const [activeKey, setActiveKey] = useState<string | null>(null);
  const [modalValue, setModalValue] = useState<string>('');
  const [errors, setErrors] = useState<{ [key: string]: string | null }>({});

  useEffect(() => {
    if (data.output_data || data.status) {
      setIsOutputOpen(true);
    }
  }, [data.output_data, data.status]);

  useEffect(() => {
    console.log(`Node ${id} data:`, data);
  }, [id, data]);

<<<<<<< HEAD
  const toggleProperties = (checked: boolean) => {
    setIsPropertiesOpen(checked);
=======
  const toggleOutput = () => {
    setIsOutputOpen(!isOutputOpen);
>>>>>>> 56b82369
  };

  const toggleAdvancedSettings = (checked: boolean) => {
    setIsAdvancedOpen(checked);
  };

  const hasOptionalFields = () => {
    return data.inputSchema && Object.keys(data.inputSchema.properties).some((key) => {
      return !(data.inputSchema.required?.includes(key));
    });
  };

  const generateOutputHandles = (schema: BlockSchema) => {
    if (!schema?.properties) return null;
    const keys = Object.keys(schema.properties);
    return keys.map((key) => (
      <div key={key}>
        <NodeHandle keyName={key} isConnected={isHandleConnected(key)} schema={schema.properties[key]} side="right" />
      </div>
    ));
  };

  const handleInputChange = (key: string, value: any) => {
    const keys = key.split('.');
    const newValues = JSON.parse(JSON.stringify(data.hardcodedValues));
    let current = newValues;

    for (let i = 0; i < keys.length - 1; i++) {
      if (!current[keys[i]]) current[keys[i]] = {};
      current = current[keys[i]];
    }
    current[keys[keys.length - 1]] = value;

    console.log(`Updating hardcoded values for node ${id}:`, newValues);
    data.setHardcodedValues(newValues);
    setErrors((prevErrors) => ({ ...prevErrors, [key]: null }));
  };

  const getValue = (key: string) => {
    const keys = key.split('.');
    return keys.reduce((acc, k) => (acc && acc[k] !== undefined) ? acc[k] : '', data.hardcodedValues);
  };

  const isHandleConnected = (key: string) => {
    return data.connections && data.connections.some((conn: any) => {
      if (typeof conn === 'string') {
        const [source, target] = conn.split(' -> ');
        return (target.includes(key) && target.includes(data.title)) ||
          (source.includes(key) && source.includes(data.title));
      }
      return (conn.target === id && conn.targetHandle === key) ||
        (conn.source === id && conn.sourceHandle === key);
    });
  };

  const handleAddProperty = () => {
    if (newKey && newValue) {
      const newPairs = [...keyValuePairs, { key: newKey, value: newValue }];
      setKeyValuePairs(newPairs);
      setNewKey('');
      setNewValue('');
      const expectedFormat = newPairs.reduce((acc, pair) => ({ ...acc, [pair.key]: pair.value }), {});
      handleInputChange('expected_format', expectedFormat);
    }
  };

  const handleInputClick = (key: string) => {
    setActiveKey(key);
    const value = getValue(key);
    setModalValue(typeof value === 'object' ? JSON.stringify(value, null, 2) : value);
    setIsModalOpen(true);
  };

  const handleModalSave = (value: string) => {
    if (activeKey) {
      try {
        const parsedValue = JSON.parse(value);
        handleInputChange(activeKey, parsedValue);
      } catch (error) {
        handleInputChange(activeKey, value);
      }
    }
    setIsModalOpen(false);
    setActiveKey(null);
  };

  const renderInputField = (key: string, schema: any, parentKey: string = '', displayKey: string = ''): JSX.Element => {
    const fullKey = parentKey ? `${parentKey}.${key}` : key;
    const error = errors[fullKey];
    const value = getValue(fullKey);
    if (displayKey === '') {
      displayKey = key;
    }

    if (isHandleConnected(fullKey)) {
      return <></>;
    }

    const renderClickableInput = (value: string | null = null, placeholder: string = "", secret: boolean = false) => {

      // if secret is true, then the input field will be a password field if the value is not null
      return secret ? (
        <div className="clickable-input" onClick={() => handleInputClick(fullKey)}>
          {value ? <i className="text-gray-500">********</i> : <i className="text-gray-500">{placeholder}</i>}
        </div>
      ) : (
        <div className="clickable-input" onClick={() => handleInputClick(fullKey)}>
          {value || <i className="text-gray-500">{placeholder}</i>}
        </div>
      )
    };

    if (schema.type === 'object' && schema.properties) {
      return (
        <div key={fullKey} className="object-input">
          <strong>{displayKey}:</strong>
          {Object.entries(schema.properties).map(([propKey, propSchema]: [string, any]) => (
            <div key={`${fullKey}.${propKey}`} className="nested-input">
              {renderInputField(propKey, propSchema, fullKey, propSchema.title || beautifyString(propKey))}
            </div>
          ))}
        </div>
      );
    }

    if (schema.type === 'object' && schema.additionalProperties) {
      const objectValue = value || {};
      return (
        <div key={fullKey} className="object-input">
          <strong>{displayKey}:</strong>
          {Object.entries(objectValue).map(([propKey, propValue]: [string, any]) => (
            <div key={`${fullKey}.${propKey}`} className="nested-input">
              <div className="clickable-input" onClick={() => handleInputClick(`${fullKey}.${propKey}`)}>
                {beautifyString(propKey)}: {typeof propValue === 'object' ? JSON.stringify(propValue, null, 2) : propValue}
              </div>
              <Button onClick={() => handleInputChange(`${fullKey}.${propKey}`, undefined)} className="array-item-remove">
                &times;
              </Button>
            </div>
          ))}
          {key === 'expected_format' && (
            <div className="nested-input">
              {keyValuePairs.map((pair, index) => (
                <div key={index} className="key-value-input">
                  <Input
                    type="text"
                    placeholder="Key"
                    value={beautifyString(pair.key)}
                    onChange={(e) => {
                      const newPairs = [...keyValuePairs];
                      newPairs[index].key = e.target.value;
                      setKeyValuePairs(newPairs);
                      const expectedFormat = newPairs.reduce((acc, pair) => ({ ...acc, [pair.key]: pair.value }), {});
                      handleInputChange('expected_format', expectedFormat);
                    }}
                  />
                  <Input
                    type="text"
                    placeholder="Value"
                    value={beautifyString(pair.value)}
                    onChange={(e) => {
                      const newPairs = [...keyValuePairs];
                      newPairs[index].value = e.target.value;
                      setKeyValuePairs(newPairs);
                      const expectedFormat = newPairs.reduce((acc, pair) => ({ ...acc, [pair.key]: pair.value }), {});
                      handleInputChange('expected_format', expectedFormat);
                    }}
                  />
                </div>
              ))}
              <div className="key-value-input">
                <Input
                  type="text"
                  placeholder="Key"
                  value={newKey}
                  onChange={(e) => setNewKey(e.target.value)}
                />
                <Input
                  type="text"
                  placeholder="Value"
                  value={newValue}
                  onChange={(e) => setNewValue(e.target.value)}
                />
              </div>
              <Button onClick={handleAddProperty}>Add Property</Button>
            </div>
          )}
          {error && <span className="error-message">{error}</span>}
        </div>
      );
    }

    if (schema.anyOf) {
      const types = schema.anyOf.map((s: any) => s.type);
      if (types.includes('string') && types.includes('null')) {
        return (
          <div key={fullKey} className="input-container">
            {renderClickableInput(value, schema.placeholder || `Enter ${displayKey} (optional)`)}
            {error && <span className="error-message">{error}</span>}
          </div>
        );
      }
    }

    if (schema.allOf) {
      return (
        <div key={fullKey} className="object-input">
          <strong>{displayKey}:</strong>
          {schema.allOf[0].properties && Object.entries(schema.allOf[0].properties).map(([propKey, propSchema]: [string, any]) => (
            <div key={`${fullKey}.${propKey}`} className="nested-input">
              {renderInputField(propKey, propSchema, fullKey, propSchema.title || beautifyString(propKey))}
            </div>
          ))}
        </div>
      );
    }

    if (schema.oneOf) {
      return (
        <div key={fullKey} className="object-input">
          <strong>{displayKey}:</strong>
          {schema.oneOf[0].properties && Object.entries(schema.oneOf[0].properties).map(([propKey, propSchema]: [string, any]) => (
            <div key={`${fullKey}.${propKey}`} className="nested-input">
              {renderInputField(propKey, propSchema, fullKey, propSchema.title || beautifyString(propKey))}
            </div>
          ))}
        </div>
      );
    }

    switch (schema.type) {
      case 'string':
        if (schema.enum) {

          return (
            <div key={fullKey} className="input-container">
              <select
                value={value || ''}
                onChange={(e) => handleInputChange(fullKey, e.target.value)}
                className="select-input"
              >
                <option value="">Select {displayKey}</option>
                {schema.enum.map((option: string) => (
                  <option key={option} value={option}>
                    {beautifyString(option)}
                  </option>
                ))}
              </select>
              {error && <span className="error-message">{error}</span>}
            </div>
          )
        }

        else if (schema.secret) {
          return (<div key={fullKey} className="input-container">
            {renderClickableInput(value, schema.placeholder || `Enter ${displayKey}`, true)}
            {error && <span className="error-message">{error}</span>}
          </div>)

        }
        else {
          return (
            <div key={fullKey} className="input-container">
              {renderClickableInput(value, schema.placeholder || `Enter ${displayKey}`)}
              {error && <span className="error-message">{error}</span>}
            </div>
          );
        }
      case 'boolean':
        return (
          <div key={fullKey} className="input-container">
            <select
              value={value === undefined ? '' : value.toString()}
              onChange={(e) => handleInputChange(fullKey, e.target.value === 'true')}
              className="select-input"
            >
              <option value="">Select {displayKey}</option>
              <option value="true">True</option>
              <option value="false">False</option>
            </select>
            {error && <span className="error-message">{error}</span>}
          </div>
        );
      case 'number':
      case 'integer':
        return (
          <div key={fullKey} className="input-container">
            <input
              type="number"
              value={value || ''}
              onChange={(e) => handleInputChange(fullKey, parseFloat(e.target.value))}
              className="number-input"
            />
            {error && <span className="error-message">{error}</span>}
          </div>
        );
      case 'array':
        if (schema.items && schema.items.type === 'string') {
          const arrayValues = value || [];
          return (
            <div key={fullKey} className="input-container">
              {arrayValues.map((item: string, index: number) => (
                <div key={`${fullKey}.${index}`} className="array-item-container">
                  <input
                    type="text"
                    value={item}
                    onChange={(e) => handleInputChange(`${fullKey}.${index}`, e.target.value)}
                    className="array-item-input"
                  />
                  <Button onClick={() => handleInputChange(`${fullKey}.${index}`, '')} className="array-item-remove">
                    &times;
                  </Button>
                </div>
              ))}
              <Button onClick={() => handleInputChange(fullKey, [...arrayValues, ''])} className="array-item-add">
                Add Item
              </Button>
              {error && <span className="error-message">{error}</span>}
            </div>
          );
        }
        return null;
      default:
        return (
          <div key={fullKey} className="input-container">
            {renderClickableInput(value, schema.placeholder || `Enter ${beautifyString(displayKey)} (Complex)`)}
            {error && <span className="error-message">{error}</span>}
          </div>
        );
    }
  };

  const validateInputs = () => {
    const newErrors: { [key: string]: string | null } = {};
    const validateRecursive = (schema: any, parentKey: string = '') => {
      Object.entries(schema.properties).forEach(([key, propSchema]: [string, any]) => {
        const fullKey = parentKey ? `${parentKey}.${key}` : key;
        const value = getValue(fullKey);

        if (propSchema.type === 'object' && propSchema.properties) {
          validateRecursive(propSchema, fullKey);
        } else {
          if (propSchema.required && !value) {
            newErrors[fullKey] = `${fullKey} is required`;
          }
        }
      });
    };

    validateRecursive(data.inputSchema);
    setErrors(newErrors);
    return Object.values(newErrors).every((error) => error === null);
  };

  return (
    <div className={`custom-node dark-theme ${data.status === 'RUNNING' ? 'running' : data.status === 'COMPLETED' ? 'completed' : data.status === 'FAILED' ? 'failed' : ''}`}>
      <div className="mb-2">
        <div className="text-lg font-bold">{beautifyString(data.blockType?.replace(/Block$/, '') || data.title)}</div>
      </div>
      <div className="node-content">
        <div>
          {data.inputSchema &&
            Object.entries(data.inputSchema.properties).map(([key, schema]) => {
              const isRequired = data.inputSchema.required?.includes(key);
              return (isRequired || isAdvancedOpen) && (
                <div key={key}>
                  <NodeHandle keyName={key} isConnected={isHandleConnected(key)} schema={schema} side="left" />
                  {renderInputField(key, schema, '', schema.title || beautifyString(key))}
                </div>
              );
            })}
        </div>
        <div>
          {data.outputSchema && generateOutputHandles(data.outputSchema)}
        </div>
      </div>
      {isOutputOpen && (
        <div className="node-output">
          <p>
            <strong>Status:</strong>{' '}
            {typeof data.status === 'object' ? JSON.stringify(data.status) : data.status || 'N/A'}
          </p>
          <p>
            <strong>Output Data:</strong>{' '}
            {typeof data.output_data === 'object'
              ? JSON.stringify(data.output_data)
              : data.output_data || 'N/A'}
          </p>
        </div>
      )}
<<<<<<< HEAD
      <div className="flex items-center mt-2.5">
        <Switch onCheckedChange={toggleProperties} className='custom-switch' />
        <span className='m-1 mr-4'>Properties</span>
=======
      <div className="node-footer">
        <Button onClick={toggleOutput} className="toggle-button">
          Toggle Output
        </Button>
>>>>>>> 56b82369
        {hasOptionalFields() && (
          <>
            <Switch onCheckedChange={toggleAdvancedSettings} className='custom-switch' />
            <span className='m-1'>Advanced</span>
          </>
        )}
      </div>
      <ModalComponent
        isOpen={isModalOpen}
        onClose={() => setIsModalOpen(false)}
        onSave={handleModalSave}
        value={modalValue}
        key={activeKey}
      />
    </div>
  );
};

export default memo(CustomNode);<|MERGE_RESOLUTION|>--- conflicted
+++ resolved
@@ -44,13 +44,8 @@
     console.log(`Node ${id} data:`, data);
   }, [id, data]);
 
-<<<<<<< HEAD
   const toggleProperties = (checked: boolean) => {
     setIsPropertiesOpen(checked);
-=======
-  const toggleOutput = () => {
-    setIsOutputOpen(!isOutputOpen);
->>>>>>> 56b82369
   };
 
   const toggleAdvancedSettings = (checked: boolean) => {
@@ -441,16 +436,9 @@
           </p>
         </div>
       )}
-<<<<<<< HEAD
       <div className="flex items-center mt-2.5">
         <Switch onCheckedChange={toggleProperties} className='custom-switch' />
         <span className='m-1 mr-4'>Properties</span>
-=======
-      <div className="node-footer">
-        <Button onClick={toggleOutput} className="toggle-button">
-          Toggle Output
-        </Button>
->>>>>>> 56b82369
         {hasOptionalFields() && (
           <>
             <Switch onCheckedChange={toggleAdvancedSettings} className='custom-switch' />
