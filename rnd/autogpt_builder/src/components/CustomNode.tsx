import React, { useState, useEffect, FC, memo } from 'react';
import { NodeProps } from 'reactflow';
import 'reactflow/dist/style.css';
import './customnode.css';
import InputModalComponent from './InputModalComponent';
import OutputModalComponent from './OutputModalComponent';
import { BlockSchema } from '@/lib/types';
import { beautifyString, setNestedProperty } from '@/lib/utils';
import { Switch } from "@/components/ui/switch"
import NodeHandle from './NodeHandle';
import NodeInputField from './NodeInputField';

export type CustomNodeData = {
  blockType: string;
  title: string;
  inputSchema: BlockSchema;
  outputSchema: BlockSchema;
  hardcodedValues: { [key: string]: any };
  setHardcodedValues: (values: { [key: string]: any }) => void;
  connections: Array<{ source: string; sourceHandle: string; target: string; targetHandle: string }>;
  isOutputOpen: boolean;
  status?: string;
  output_data?: any;
<<<<<<< HEAD
  setIsAnyModalOpen?: (isOpen: boolean) => void;
=======
  block_id: string;
  backend_id?: string;
  errors?: { [key: string]: string | null };
  setErrors: (errors: { [key: string]: string | null }) => void;
>>>>>>> 01b6c2d4
};

const CustomNode: FC<NodeProps<CustomNodeData>> = ({ data, id }) => {
  const [isOutputOpen, setIsOutputOpen] = useState(data.isOutputOpen || false);
  const [isAdvancedOpen, setIsAdvancedOpen] = useState(false);
  const [isModalOpen, setIsModalOpen] = useState(false);
  const [activeKey, setActiveKey] = useState<string | null>(null);
  const [modalValue, setModalValue] = useState<string>('');
  const [isOutputModalOpen, setIsOutputModalOpen] = useState(false);

  useEffect(() => {
    if (data.output_data || data.status) {
      setIsOutputOpen(true);
    }
  }, [data.output_data, data.status]);

  useEffect(() => {
    data.setIsAnyModalOpen?.(isModalOpen || isOutputModalOpen);
  }, [isModalOpen, isOutputModalOpen, data]);

  const toggleOutput = (checked: boolean) => {
    setIsOutputOpen(checked);
  };

  const toggleAdvancedSettings = (checked: boolean) => {
    setIsAdvancedOpen(checked);
  };

  const hasOptionalFields = () => {
    return data.inputSchema && Object.keys(data.inputSchema.properties).some((key) => {
      return !(data.inputSchema.required?.includes(key));
    });
  };

  const generateOutputHandles = (schema: BlockSchema) => {
    if (!schema?.properties) return null;
    const keys = Object.keys(schema.properties);
    return keys.map((key) => (
      <div key={key}>
        <NodeHandle keyName={key} isConnected={isHandleConnected(key)} schema={schema.properties[key]} side="right" />
      </div>
    ));
  };

  const handleInputChange = (key: string, value: any) => {
    const keys = key.split('.');
    const newValues = JSON.parse(JSON.stringify(data.hardcodedValues));
    let current = newValues;

    for (let i = 0; i < keys.length - 1; i++) {
      if (!current[keys[i]]) current[keys[i]] = {};
      current = current[keys[i]];
    }
    current[keys[keys.length - 1]] = value;

    console.log(`Updating hardcoded values for node ${id}:`, newValues);
    data.setHardcodedValues(newValues);
    const errors = data.errors || {};
    // Remove error with the same key
    setNestedProperty(errors, key, null);
    data.setErrors({ ...errors });
  };

  const getValue = (key: string) => {
    const keys = key.split('.');
    return keys.reduce((acc, k) => (acc && acc[k] !== undefined) ? acc[k] : '', data.hardcodedValues);
  };

  const isHandleConnected = (key: string) => {
    return data.connections && data.connections.some((conn: any) => {
      if (typeof conn === 'string') {
        const [source, target] = conn.split(' -> ');
        return (target.includes(key) && target.includes(data.title)) ||
          (source.includes(key) && source.includes(data.title));
      }
      return (conn.target === id && conn.targetHandle === key) ||
        (conn.source === id && conn.sourceHandle === key);
    });
  };

  const handleInputClick = (key: string) => {
    console.log(`Opening modal for key: ${key}`);
    setActiveKey(key);
    const value = getValue(key);
    setModalValue(typeof value === 'object' ? JSON.stringify(value, null, 2) : value);
    setIsModalOpen(true);
  };

  const handleModalSave = (value: string) => {
    if (activeKey) {
      try {
        const parsedValue = JSON.parse(value);
        handleInputChange(activeKey, parsedValue);
      } catch (error) {
        handleInputChange(activeKey, value);
      }
    }
    setIsModalOpen(false);
    setActiveKey(null);
  };

  const handleOutputClick = () => {
    setIsOutputModalOpen(true);
    setModalValue(typeof data.output_data === 'object' ? JSON.stringify(data.output_data, null, 2) : data.output_data);
  };

  const isTextTruncated = (element: HTMLElement | null): boolean => {
    if (!element) return false;
    return element.scrollHeight > element.clientHeight || element.scrollWidth > element.clientWidth;
  };

  return (
    <div className={`custom-node dark-theme ${data.status === 'RUNNING' ? 'running' : data.status === 'COMPLETED' ? 'completed' : data.status === 'FAILED' ? 'failed' : ''}`}>
      <div className="mb-2">
        <div className="text-lg font-bold">{beautifyString(data.blockType?.replace(/Block$/, '') || data.title)}</div>
      </div>
      <div className="node-content">
        <div>
          {data.inputSchema &&
            Object.entries(data.inputSchema.properties).map(([key, schema]) => {
              const isRequired = data.inputSchema.required?.includes(key);
              return (isRequired || isAdvancedOpen) && (
                <div key={key}>
                  <NodeHandle keyName={key} isConnected={isHandleConnected(key)} isRequired={isRequired} schema={schema} side="left" />
                  {!isHandleConnected(key) &&
                    <NodeInputField
                      keyName={key}
                      schema={schema}
                      value={getValue(key)}
                      handleInputClick={handleInputClick}
                      handleInputChange={handleInputChange}
                      errors={data.errors?.[key]}
                    />}
                </div>
              );
            })}
        </div>
        <div>
          {data.outputSchema && generateOutputHandles(data.outputSchema)}
        </div>
      </div>
      {isOutputOpen && (
        <div className="node-output" onClick={handleOutputClick}>
          <p>
            <strong>Status:</strong>{' '}
            {typeof data.status === 'object' ? JSON.stringify(data.status) : data.status || 'N/A'}
          </p>
          <p>
            <strong>Output Data:</strong>{' '}
            {(() => {
              const outputText = typeof data.output_data === 'object'
                ? JSON.stringify(data.output_data)
                : data.output_data;

              if (!outputText) return 'No output data';

              return outputText.length > 100
                ? `${outputText.slice(0, 100)}... Press To Read More`
                : outputText;
            })()}
          </p>
        </div>
      )}
      <div className="flex items-center mt-2.5">
        <Switch onCheckedChange={toggleOutput} className='custom-switch' />
        <span className='m-1 mr-4'>Output</span>
        {hasOptionalFields() && (
          <>
            <Switch onCheckedChange={toggleAdvancedSettings} className='custom-switch' />
            <span className='m-1'>Advanced</span>
          </>
        )}
      </div>
      <InputModalComponent
        isOpen={isModalOpen}
        onClose={() => setIsModalOpen(false)}
        onSave={handleModalSave}
        value={modalValue}
        key={activeKey}
      />
      <OutputModalComponent
        isOpen={isOutputModalOpen}
        onClose={() => setIsOutputModalOpen(false)}
        value={modalValue}
      />
    </div>
  );
};

export default memo(CustomNode);<|MERGE_RESOLUTION|>--- conflicted
+++ resolved
@@ -21,14 +21,11 @@
   isOutputOpen: boolean;
   status?: string;
   output_data?: any;
-<<<<<<< HEAD
-  setIsAnyModalOpen?: (isOpen: boolean) => void;
-=======
   block_id: string;
   backend_id?: string;
   errors?: { [key: string]: string | null };
   setErrors: (errors: { [key: string]: string | null }) => void;
->>>>>>> 01b6c2d4
+  setIsAnyModalOpen?: (isOpen: boolean) => void;
 };
 
 const CustomNode: FC<NodeProps<CustomNodeData>> = ({ data, id }) => {
