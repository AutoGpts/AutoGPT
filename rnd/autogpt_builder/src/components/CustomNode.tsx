--- conflicted
+++ resolved
@@ -59,14 +59,7 @@
   const [isOutputModalOpen, setIsOutputModalOpen] = useState(false);
   const [isHovered, setIsHovered] = useState(false);
 
-<<<<<<< HEAD
   const { deleteElements } = useReactFlow();
-=======
-  const { getNode, setNodes, getEdges, setEdges } = useReactFlow<
-    CustomNodeData,
-    CustomEdgeData
-  >();
->>>>>>> bf10df61
 
   const outputDataRef = useRef<HTMLDivElement>(null);
   const isInitialSetup = useRef(true);
