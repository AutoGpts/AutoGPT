"use client";
import React, { useState, useCallback, useEffect, useMemo, useRef } from 'react';
import ReactFlow, {
  addEdge,
  useNodesState,
  useEdgesState,
  Node,
  Edge,
  OnConnect,
  NodeTypes,
  Connection,
  EdgeTypes,
  MarkerType,
} from 'reactflow';
import 'reactflow/dist/style.css';
import CustomNode, { CustomNodeData } from './CustomNode';
import './flow.css';
import AutoGPTServerAPI, { Block, Graph, NodeExecutionResult, ObjectSchema } from '@/lib/autogpt-server-api';
import { Button } from './ui/button';
import { Input } from './ui/input';
import { ChevronRight, ChevronLeft } from "lucide-react";
import { deepEquals, getTypeColor, removeEmptyStringsAndNulls, setNestedProperty } from '@/lib/utils';
import { beautifyString } from '@/lib/utils';
import { history } from './history';
import { CustomEdge, CustomEdgeData } from './CustomEdge';
import ConnectionLine from './ConnectionLine';
import Ajv from 'ajv';

// This is for the history, this is the minimum distance a block must move before it is logged
// It helps to prevent spamming the history with small movements especially when pressing on a input in a block
const MINIMUM_MOVE_BEFORE_LOG = 50;

const Sidebar: React.FC<{ isOpen: boolean, availableNodes: Block[], addNode: (id: string, name: string) => void }> =
  ({ isOpen, availableNodes, addNode }) => {
    const [searchQuery, setSearchQuery] = useState('');

    if (!isOpen) return null;

    const filteredNodes = availableNodes.filter(node =>
      node.name.toLowerCase().includes(searchQuery.toLowerCase())
    );

    return (
      <div className={`sidebar dark-theme ${isOpen ? 'open' : ''}`}>
        <h3>Nodes</h3>
        <Input
          type="text"
          placeholder="Search nodes..."
          value={searchQuery}
          onChange={(e) => setSearchQuery(e.target.value)}
        />
        {filteredNodes.map((node) => (
          <div key={node.id} className="sidebarNodeRowStyle dark-theme">
            <span>{beautifyString(node.name).replace(/Block$/, '')}</span>
            <Button onClick={() => addNode(node.id, node.name)}>Add</Button>
          </div>
        ))}
      </div>
    );
  };

const ajv = new Ajv({ strict: false, allErrors: true });

const FlowEditor: React.FC<{
  flowID?: string;
  template?: boolean;
  className?: string;
}> = ({ flowID, template, className }) => {
  const [nodes, setNodes, onNodesChange] = useNodesState<CustomNodeData>([]);
  const [edges, setEdges, onEdgesChange] = useEdgesState<CustomEdgeData>([]);
  const [nodeId, setNodeId] = useState<number>(1);
  const [availableNodes, setAvailableNodes] = useState<Block[]>([]);
  const [isSidebarOpen, setIsSidebarOpen] = useState(true);
  const [savedAgent, setSavedAgent] = useState<Graph | null>(null);
  const [agentDescription, setAgentDescription] = useState<string>('');
  const [agentName, setAgentName] = useState<string>('');
  const [copiedNodes, setCopiedNodes] = useState<Node<CustomNodeData>[]>([]);
  const [copiedEdges, setCopiedEdges] = useState<Edge<CustomEdgeData>[]>([]);
  const [isAnyModalOpen, setIsAnyModalOpen] = useState(false); // Track if any modal is open

  const apiUrl = process.env.AGPT_SERVER_URL!;
  const api = useMemo(() => new AutoGPTServerAPI(apiUrl), [apiUrl]);
  const initialPositionRef = useRef<{ [key: string]: { x: number; y: number } }>({});
  const isDragging = useRef(false);

  useEffect(() => {
    api.connectWebSocket()
      .then(() => {
        console.log('WebSocket connected');
        api.onWebSocketMessage('execution_event', (data) => {
          updateNodesWithExecutionData([data]);
        });
      })
      .catch((error) => {
        console.error('Failed to connect WebSocket:', error);
      });

    return () => {
      api.disconnectWebSocket();
    };
  }, [api]);

  useEffect(() => {
    api.getBlocks()
      .then(blocks => setAvailableNodes(blocks))
      .catch();
  }, []);

  // Load existing graph
  useEffect(() => {
    if (!flowID || availableNodes.length == 0) return;

    (template ? api.getTemplate(flowID) : api.getGraph(flowID))
      .then(graph => loadGraph(graph));
  }, [flowID, template, availableNodes]);

  useEffect(() => {
    const handleKeyDown = (event: KeyboardEvent) => {
      const isMac = navigator.platform.toUpperCase().indexOf('MAC') >= 0;
      const isUndo = (isMac ? event.metaKey : event.ctrlKey) && event.key === 'z';
      const isRedo = (isMac ? event.metaKey : event.ctrlKey) && event.key === 'y';
  
      if (isUndo) {
        event.preventDefault();
        handleUndo();
      }
  
      if (isRedo) {
        event.preventDefault();
        handleRedo();
      }
    };
  
    window.addEventListener('keydown', handleKeyDown);
  
    return () => {
      window.removeEventListener('keydown', handleKeyDown);
    };
  }, []);

  const nodeTypes: NodeTypes = useMemo(() => ({ custom: CustomNode }), []);
  const edgeTypes: EdgeTypes = useMemo(() => ({ custom: CustomEdge }), []);

  const onNodesChangeStart = (event: MouseEvent, node: Node) => {
    initialPositionRef.current[node.id] = { ...node.position };
    isDragging.current = true;
  };

  const onNodesChangeEnd = (event: MouseEvent, node: Node | null) => {
    if (!node) return;
  
    isDragging.current = false;
    const oldPosition = initialPositionRef.current[node.id];
    const newPosition = node.position;

    // Calculate the movement distance
    if (!oldPosition || !newPosition) return;

    const distanceMoved = Math.sqrt(
      Math.pow(newPosition.x - oldPosition.x, 2) +
      Math.pow(newPosition.y - oldPosition.y, 2)
    );

    if (distanceMoved > MINIMUM_MOVE_BEFORE_LOG) { // Minimum movement threshold
      history.push({
        type: 'UPDATE_NODE_POSITION',
        payload: { nodeId: node.id, oldPosition, newPosition },
        undo: () => setNodes((nds) => nds.map(n => n.id === node.id ? { ...n, position: oldPosition } : n)),
        redo: () => setNodes((nds) => nds.map(n => n.id === node.id ? { ...n, position: newPosition } : n)),
      });
    }
    delete initialPositionRef.current[node.id];
  };

<<<<<<< HEAD

  const updateNodesOnEdgeChange = (edge: Edge<CustomEdgeData>, action: 'add' | 'remove') => {
=======
  // Function to clear status, output, and close the output info dropdown of all nodes
  const clearNodesStatusAndOutput = useCallback(() => {
    setNodes((nds) =>
      nds.map((node) => ({
        ...node,
        data: {
          ...node.data,
          status: undefined,
          output_data: undefined,
          isOutputOpen: false, // Close the output info dropdown
        },
      }))
    );
  }, [setNodes]);

  const onConnect: OnConnect = (connection: Connection) => {
    const edgeColor = getTypeColor(getOutputType(connection.source!, connection.sourceHandle!));
    const sourcePos = getNodePos(connection.source!)
    console.log('sourcePos', sourcePos);
    setEdges((eds) => addEdge({
      type: 'custom',
      markerEnd: { type: MarkerType.ArrowClosed, strokeWidth: 2, color: edgeColor },
      data: { edgeColor, sourcePos },
      ...connection
    }, eds));
>>>>>>> 973822d9
    setNodes((nds) =>
      nds.map((node) => {
        if (node.id === edge.source || node.id === edge.target) {
          const connections = action === 'add'
            ? [
                ...node.data.connections,
                {
                  source: edge.source,
                  sourceHandle: edge.sourceHandle!,
                  target: edge.target,
                  targetHandle: edge.targetHandle!,
                }
              ]
            : node.data.connections.filter(
                (conn) =>
                  !(conn.source === edge.source && conn.target === edge.target && conn.sourceHandle === edge.sourceHandle && conn.targetHandle === edge.targetHandle)
              );
          return {
            ...node,
            data: {
              ...node.data,
              connections,
            },
          };
        }
        return node;
      })
    );
<<<<<<< HEAD
  };

  const getOutputType = (id: string, handleId: string) => {
    const node = nodes.find((node) => node.id === id);
    if (!node) return 'unknown';

    const outputSchema = node.data.outputSchema;
    if (!outputSchema) return 'unknown';

    const outputType = outputSchema.properties[handleId].type;
    return outputType;
  }

  const getNodePos = (id: string) => {
    const node = nodes.find((node) => node.id === id);
    if (!node) return 0;

    return node.position;
=======
    clearNodesStatusAndOutput(); // Clear status and output on connection change
>>>>>>> 973822d9
  }

  const onConnect: OnConnect = useCallback(
    (connection: Connection) => {
      const edgeColor = getTypeColor(getOutputType(connection.source!, connection.sourceHandle!));
      const sourcePos = getNodePos(connection.source!)
      console.log('sourcePos', sourcePos);
      const newEdge = {
        id: `${connection.source}_${connection.sourceHandle}_${connection.target}_${connection.targetHandle}`,
        type: 'custom',
        markerEnd: { type: MarkerType.ArrowClosed, strokeWidth: 2, color: edgeColor },
        data: { edgeColor, sourcePos },
        ...connection
      };
  
      setEdges((eds) => {
        const newEdges = addEdge(newEdge, eds);
        history.push({
          type: 'ADD_EDGE',
          payload: newEdge,
          undo: () => {
            setEdges((prevEdges) => prevEdges.filter(edge => edge.id !== newEdge.id));
            updateNodesOnEdgeChange(newEdge, 'remove');
          },
          redo: () => {
            setEdges((prevEdges) => addEdge(newEdge, prevEdges));
            updateNodesOnEdgeChange(newEdge, 'add');
          }
        });
        updateNodesOnEdgeChange(newEdge, 'add');
        return newEdges;
      });
      setNodes((nds) =>
        nds.map((node) => {
          if (node.id === connection.target || node.id === connection.source) {
            return {
              ...node,
              data: {
                ...node.data,
                connections: [
                  ...node.data.connections,
                  {
                    source: connection.source,
                    sourceHandle: connection.sourceHandle,
                    target: connection.target,
                    targetHandle: connection.targetHandle,
                  } as { source: string; sourceHandle: string; target: string; targetHandle: string },
                ],
              },
            };
          }
          return node;
        })
      );
    },
    [nodes]
  );

  const onEdgesDelete = useCallback(
    (edgesToDelete: Edge<CustomEdgeData>[]) => {
      setNodes((nds) =>
        nds.map((node) => ({
          ...node,
          data: {
            ...node.data,
            connections: node.data.connections.filter(
              (conn: any) =>
                !edgesToDelete.some(
                  (edge) =>
                    edge.source === conn.source &&
                    edge.target === conn.target &&
                    edge.sourceHandle === edge.sourceHandle &&
                    edge.targetHandle === edge.targetHandle
                )
            ),
          },
        }))
      );
      clearNodesStatusAndOutput(); // Clear status and output on edge deletion
    },
    [setNodes, clearNodesStatusAndOutput]
  );

  const addNode = useCallback((blockId: string, nodeType: string) => {
    const nodeSchema = availableNodes.find(node => node.id === blockId);
    if (!nodeSchema) {
      console.error(`Schema not found for block ID: ${blockId}`);
      return;
    }
  
    const newNode: Node<CustomNodeData> = {
      id: nodeId.toString(),
      type: 'custom',
      position: { x: Math.random() * 400, y: Math.random() * 400 },
      data: {
        blockType: nodeType,
        title: `${nodeType} ${nodeId}`,
        inputSchema: nodeSchema.inputSchema,
        outputSchema: nodeSchema.outputSchema,
        hardcodedValues: {},
        setHardcodedValues: (values) => {
          setNodes((nds) =>
            nds.map((node) =>
              node.id === newNode.id ? { ...node, data: { ...node.data, hardcodedValues: values } } : node
            )
          );
        },
        connections: [],
        isOutputOpen: false,
        block_id: blockId,
        setIsAnyModalOpen: setIsAnyModalOpen, // Pass setIsAnyModalOpen function
        setErrors: (errors: { [key: string]: string | null }) => {
          setNodes((nds) => nds.map((node) =>
            node.id === newNode.id
              ? { ...node, data: { ...node.data, errors } }
              : node
          ));
        }
      },
    };
  
    setNodes((nds) => [...nds, newNode]);
    setNodeId((prevId) => prevId + 1);
<<<<<<< HEAD
  
    history.push({
      type: 'ADD_NODE',
      payload: newNode,
      undo: () => setNodes((nds) => nds.filter(node => node.id !== newNode.id)),
      redo: () => setNodes((nds) => [...nds, newNode])
    });
  }, [nodeId, availableNodes]);
  

  const handleUndo = () => {
    history.undo();
  };
  
  const handleRedo = () => {
    history.redo();
=======
    clearNodesStatusAndOutput(); // Clear status and output when a new node is added
>>>>>>> 973822d9
  };

  function loadGraph(graph: Graph) {
    setSavedAgent(graph);
    setAgentName(graph.name);
    setAgentDescription(graph.description);

    setNodes(graph.nodes.map(node => {
      const block = availableNodes.find(block => block.id === node.block_id)!;
      const newNode: Node<CustomNodeData> = {
        id: node.id,
        type: 'custom',
        position: { x: node.metadata.position.x, y: node.metadata.position.y },
        data: {
          setIsAnyModalOpen: setIsAnyModalOpen,
          block_id: block.id,
          blockType: block.name,
          title: `${block.name} ${node.id}`,
          inputSchema: block.inputSchema,
          outputSchema: block.outputSchema,
          hardcodedValues: node.input_default,
          setHardcodedValues: (values: { [key: string]: any; }) => {
            setNodes((nds) => nds.map((node) => node.id === newNode.id
              ? { ...node, data: { ...node.data, hardcodedValues: values } }
              : node
            ));
          },
          connections: graph.links
            .filter(l => [l.source_id, l.sink_id].includes(node.id))
            .map(link => ({
              source: link.source_id,
              sourceHandle: link.source_name,
              target: link.sink_id,
              targetHandle: link.sink_name,
            })),
          isOutputOpen: false,
          setIsAnyModalOpen: setIsAnyModalOpen, // Pass setIsAnyModalOpen function
          setErrors: (errors: { [key: string]: string | null }) => {
            setNodes((nds) => nds.map((node) =>
              node.id === newNode.id
                ? { ...node, data: { ...node.data, errors } }
                : node
            ));
          }
        },
      };
      return newNode;
    }));

    setEdges(graph.links.map(link => ({
      id: `${link.source_id}_${link.source_name}_${link.sink_id}_${link.sink_name}`,
      type: 'custom',
      data: {
        edgeColor: getTypeColor(getOutputType(link.source_id, link.source_name!)),
        sourcePos: getNodePos(link.source_id)
      },
      markerEnd: { type: MarkerType.ArrowClosed, strokeWidth: 2, color: getTypeColor(getOutputType(link.source_id, link.source_name!)) },
      source: link.source_id,
      target: link.sink_id,
      sourceHandle: link.source_name || undefined,
      targetHandle: link.sink_name || undefined
    }) as Edge<CustomEdgeData>));
  }

  const prepareNodeInputData = (node: Node<CustomNodeData>, allNodes: Node<CustomNodeData>[], allEdges: Edge<CustomEdgeData>[]) => {
    console.log("Preparing input data for node:", node.id, node.data.blockType);

    const blockSchema = availableNodes.find(n => n.id === node.data.block_id)?.inputSchema;

    if (!blockSchema) {
      console.error(`Schema not found for block ID: ${node.data.block_id}`);
      return {};
    }

    const getNestedData = (schema: ObjectSchema, values: { [key: string]: any }): { [key: string]: any } => {
      let inputData: { [key: string]: any } = {};

      if (schema.properties) {
        Object.keys(schema.properties).forEach((key) => {
          if (values[key] !== undefined) {
            if (schema.properties[key].type === 'object') {
              inputData[key] = getNestedData(schema.properties[key], values[key]);
            } else {
              inputData[key] = values[key];
            }
          }
        });
      }

      if (schema.additionalProperties) {
        inputData = { ...inputData, ...values };
      }

      return inputData;
    };

    let inputData = getNestedData(blockSchema, node.data.hardcodedValues);

    console.log(`Final prepared input for ${node.data.blockType} (${node.id}):`, inputData);
    return inputData;
  };

  async function saveAgent(asTemplate: boolean = false) {
    setNodes((nds) =>
      nds.map((node) => ({
        ...node,
        data: {
          ...node.data,
          hardcodedValues: removeEmptyStringsAndNulls(node.data.hardcodedValues),
          status: undefined,
        },
      }))
    );
    await new Promise((resolve) => setTimeout(resolve, 100));
    console.log("All nodes before formatting:", nodes);
    const blockIdToNodeIdMap = {};

    const formattedNodes = nodes.map(node => {
      nodes.forEach(node => {
        const key = `${node.data.block_id}_${node.position.x}_${node.position.y}`;
        blockIdToNodeIdMap[key] = node.id;
      });
      const inputDefault = prepareNodeInputData(node, nodes, edges);
      const inputNodes = edges
        .filter(edge => edge.target === node.id)
        .map(edge => ({
          name: edge.targetHandle || '',
          node_id: edge.source,
        }));

      const outputNodes = edges
        .filter(edge => edge.source === node.id)
        .map(edge => ({
          name: edge.sourceHandle || '',
          node_id: edge.target,
        }));

      return {
        id: node.id,
        block_id: node.data.block_id,
        input_default: inputDefault,
        input_nodes: inputNodes,
        output_nodes: outputNodes,
        data: {
          ...node.data,
          hardcodedValues: removeEmptyStringsAndNulls(node.data.hardcodedValues),
        },
        metadata: { position: node.position }
      };
    });

    const links = edges.map(edge => ({
      source_id: edge.source,
      sink_id: edge.target,
      source_name: edge.sourceHandle || '',
      sink_name: edge.targetHandle || ''
    }));

    const payload = {
      id: savedAgent?.id!,
      name: agentName || 'Agent Name',
      description: agentDescription || 'Agent Description',
      nodes: formattedNodes,
      links: links  // Ensure this field is included
    };

    if (savedAgent && deepEquals(payload, savedAgent)) {
      console.debug("No need to save: Graph is the same as version on server");
      return;
    } else {
      console.debug("Saving new Graph version; old vs new:", savedAgent, payload);
    }

    const newSavedAgent = savedAgent
      ? await (savedAgent.is_template
        ? api.updateTemplate(savedAgent.id, payload)
        : api.updateGraph(savedAgent.id, payload))
      : await (asTemplate
        ? api.createTemplate(payload)
        : api.createGraph(payload));
    console.debug('Response from the API:', newSavedAgent);
    setSavedAgent(newSavedAgent);

    // Update the node IDs in the frontend
    const updatedNodes = newSavedAgent.nodes.map(backendNode => {
      const key = `${backendNode.block_id}_${backendNode.metadata.position.x}_${backendNode.metadata.position.y}`;
      const frontendNodeId = blockIdToNodeIdMap[key];
      const frontendNode = nodes.find(node => node.id === frontendNodeId);

      return frontendNode
        ? {
          ...frontendNode,
          position: backendNode.metadata.position,
          data: {
            ...frontendNode.data,
            backend_id: backendNode.id,
          },
        }
        : null;
    }).filter(node => node !== null);

    setNodes(updatedNodes);

    return newSavedAgent.id;
  };

  const validateNodes = (): boolean => {
    let isValid = true;

    nodes.forEach(node => {
      const validate = ajv.compile(node.data.inputSchema);
      const errors = {} as { [key: string]: string | null };

      // Validate values against schema using AJV
      const valid = validate(node.data.hardcodedValues);
      if (!valid) {
        // Populate errors if validation fails
        validate.errors?.forEach((error) => {
          // Skip error if there's an edge connected
          const path = error.instancePath || error.schemaPath;
          const handle = path.split(/[\/.]/)[0];
          if (node.data.connections.some(conn => conn.target === node.id || conn.targetHandle === handle)) {
            return;
          }
          isValid = false;
          if (path && error.message) {
            const key = path.slice(1);
            console.log("Error", key, error.message);
            setNestedProperty(errors, key, error.message[0].toUpperCase() + error.message.slice(1));
          } else if (error.keyword === "required") {
            const key = error.params.missingProperty;
            setNestedProperty(errors, key, "This field is required");
          }
        });
      }
      node.data.setErrors(errors);
    });

    return isValid;
  };

  const runAgent = async () => {
    try {
      const newAgentId = await saveAgent();
      if (!newAgentId) {
        console.error('Error saving agent; aborting run');
        return;
      }

      if (!validateNodes()) {
        console.error('Validation failed; aborting run');
        return;
      }

      api.subscribeToExecution(newAgentId);
      api.runGraph(newAgentId);

    } catch (error) {
      console.error('Error running agent:', error);
    }
  };

  const updateNodesWithExecutionData = (executionData: NodeExecutionResult[]) => {
    setNodes((nds) =>
      nds.map((node) => {
        const nodeExecution = executionData.find((exec) => exec.node_id === node.data.backend_id);
        if (nodeExecution) {
          return {
            ...node,
            data: {
              ...node.data,
              status: nodeExecution.status,
              output_data: nodeExecution.output_data,
              isOutputOpen: true,
            },
          };
        }
        return node;
      })
    );
  };

  const toggleSidebar = () => setIsSidebarOpen(!isSidebarOpen);

  const handleKeyDown = useCallback((event: KeyboardEvent) => {
    if (isAnyModalOpen) return; // Prevent copy/paste if any modal is open

    if (event.ctrlKey || event.metaKey) {
      if (event.key === 'c' || event.key === 'C') {
        // Copy selected nodes
        const selectedNodes = nodes.filter(node => node.selected);
        const selectedEdges = edges.filter(edge => edge.selected);
        setCopiedNodes(selectedNodes);
        setCopiedEdges(selectedEdges);
      }
      if (event.key === 'v' || event.key === 'V') {
        // Paste copied nodes
        if (copiedNodes.length > 0) {
          const newNodes = copiedNodes.map((node, index) => {
            const newNodeId = (nodeId + index).toString();
            return {
              ...node,
              id: newNodeId,
              position: {
                x: node.position.x + 20, // Offset pasted nodes
                y: node.position.y + 20,
              },
              data: {
                ...node.data,
                status: undefined, // Reset status
                output_data: undefined, // Clear output data
                setHardcodedValues: (values: { [key: string]: any }) => {
                  setNodes((nds) => nds.map((n) =>
                    n.id === newNodeId
                      ? { ...n, data: { ...n.data, hardcodedValues: values } }
                      : n
                  ));
                },
              },
            };
          });
          const updatedNodes = nodes.map(node => ({ ...node, selected: false })); // Deselect old nodes
          setNodes([...updatedNodes, ...newNodes]);
          setNodeId(prevId => prevId + copiedNodes.length);

          const newEdges = copiedEdges.map(edge => {
            const newSourceId = newNodes.find(n => n.data.title === edge.source)?.id || edge.source;
            const newTargetId = newNodes.find(n => n.data.title === edge.target)?.id || edge.target;
            return {
              ...edge,
              id: `${newSourceId}_${edge.sourceHandle}_${newTargetId}_${edge.targetHandle}_${Date.now()}`,
              source: newSourceId,
              target: newTargetId,
            };
          });
          setEdges([...edges, ...newEdges]);
        }
      }
    }
  }, [nodes, edges, copiedNodes, copiedEdges, nodeId, isAnyModalOpen]);

  useEffect(() => {
    window.addEventListener('keydown', handleKeyDown);
    return () => {
      window.removeEventListener('keydown', handleKeyDown);
    };
  }, [handleKeyDown]);

  const onNodesDelete = useCallback(() => {
    clearNodesStatusAndOutput();
  }, [clearNodesStatusAndOutput]);

  return (
    <div className={className}>
      <Button
        variant="outline"
        size="icon"
        onClick={toggleSidebar}
        style={{
          position: 'fixed',
          left: isSidebarOpen ? '350px' : '10px',
          zIndex: 10000,
          backgroundColor: 'black',
          color: 'white',
        }}
      >
        {isSidebarOpen ? <ChevronLeft className="h-4 w-4" /> : <ChevronRight className="h-4 w-4" />}
      </Button>
      <Sidebar isOpen={isSidebarOpen} availableNodes={availableNodes} addNode={addNode} />
      <ReactFlow
        nodes={nodes.map(node => ({ ...node, data: { ...node.data, setIsAnyModalOpen } }))}
        edges={edges.map(edge => ({...edge, data: { ...edge.data, clearNodesStatusAndOutput } }))}
        onNodesChange={onNodesChange}
        onEdgesChange={onEdgesChange}
        onConnect={onConnect}
        nodeTypes={nodeTypes}
        edgeTypes={edgeTypes}
        connectionLineComponent={ConnectionLine}
        onNodesDelete={onNodesDelete}
        onEdgesDelete={onEdgesDelete}
        deleteKeyCode={["Backspace", "Delete"]}
        onNodeDragStart={onNodesChangeStart}
        onNodeDragStop={onNodesChangeEnd}
      >
        <div style={{ position: 'absolute', right: 10, zIndex: 4 }}>
          <Input
            type="text"
            placeholder="Agent Name"
            value={agentName}
            onChange={(e) => setAgentName(e.target.value)}
          />
          <Input
            type="text"
            placeholder="Agent Description"
            value={agentDescription}
            onChange={(e) => setAgentDescription(e.target.value)}
          />
          <div style={{ display: 'flex', flexDirection: 'column', gap: '10px' }}>  {/* Added gap for spacing */}
            <Button onClick={() => saveAgent(savedAgent?.is_template)}>
              Save {savedAgent?.is_template ? "Template" : "Agent"}
            </Button>
            {!savedAgent?.is_template &&
              <Button onClick={runAgent}>Save & Run Agent</Button>
            }
            {!savedAgent &&
              <Button onClick={() => saveAgent(true)}>Save as Template</Button>
            }
            <div>
              <Button onClick={handleUndo} disabled={!history.canUndo()}>Undo</Button>
              <Button onClick={handleRedo} disabled={!history.canRedo()}>Redo</Button>
            </div>
          </div>
        </div>
      </ReactFlow>
    </div>
  );
};

export default FlowEditor;<|MERGE_RESOLUTION|>--- conflicted
+++ resolved
@@ -172,36 +172,8 @@
     delete initialPositionRef.current[node.id];
   };
 
-<<<<<<< HEAD
 
   const updateNodesOnEdgeChange = (edge: Edge<CustomEdgeData>, action: 'add' | 'remove') => {
-=======
-  // Function to clear status, output, and close the output info dropdown of all nodes
-  const clearNodesStatusAndOutput = useCallback(() => {
-    setNodes((nds) =>
-      nds.map((node) => ({
-        ...node,
-        data: {
-          ...node.data,
-          status: undefined,
-          output_data: undefined,
-          isOutputOpen: false, // Close the output info dropdown
-        },
-      }))
-    );
-  }, [setNodes]);
-
-  const onConnect: OnConnect = (connection: Connection) => {
-    const edgeColor = getTypeColor(getOutputType(connection.source!, connection.sourceHandle!));
-    const sourcePos = getNodePos(connection.source!)
-    console.log('sourcePos', sourcePos);
-    setEdges((eds) => addEdge({
-      type: 'custom',
-      markerEnd: { type: MarkerType.ArrowClosed, strokeWidth: 2, color: edgeColor },
-      data: { edgeColor, sourcePos },
-      ...connection
-    }, eds));
->>>>>>> 973822d9
     setNodes((nds) =>
       nds.map((node) => {
         if (node.id === edge.source || node.id === edge.target) {
@@ -230,7 +202,6 @@
         return node;
       })
     );
-<<<<<<< HEAD
   };
 
   const getOutputType = (id: string, handleId: string) => {
@@ -249,10 +220,22 @@
     if (!node) return 0;
 
     return node.position;
-=======
-    clearNodesStatusAndOutput(); // Clear status and output on connection change
->>>>>>> 973822d9
   }
+
+  // Function to clear status, output, and close the output info dropdown of all nodes
+  const clearNodesStatusAndOutput = useCallback(() => {
+    setNodes((nds) =>
+      nds.map((node) => ({
+        ...node,
+        data: {
+          ...node.data,
+          status: undefined,
+          output_data: undefined,
+          isOutputOpen: false, // Close the output info dropdown
+        },
+      }))
+    );
+  }, [setNodes]);
 
   const onConnect: OnConnect = useCallback(
     (connection: Connection) => {
@@ -306,6 +289,7 @@
           return node;
         })
       );
+    clearNodesStatusAndOutput(); // Clear status and output on connection change
     },
     [nodes]
   );
@@ -375,7 +359,7 @@
   
     setNodes((nds) => [...nds, newNode]);
     setNodeId((prevId) => prevId + 1);
-<<<<<<< HEAD
+    clearNodesStatusAndOutput(); // Clear status and output when a new node is added
   
     history.push({
       type: 'ADD_NODE',
@@ -392,9 +376,6 @@
   
   const handleRedo = () => {
     history.redo();
-=======
-    clearNodesStatusAndOutput(); // Clear status and output when a new node is added
->>>>>>> 973822d9
   };
 
   function loadGraph(graph: Graph) {
