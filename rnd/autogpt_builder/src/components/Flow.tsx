"use client";
import React, { useState, useCallback, useEffect, useMemo } from 'react';
import ReactFlow, {
  addEdge,
  applyNodeChanges,
  applyEdgeChanges,
  Node,
  Edge,
  OnNodesChange,
  OnEdgesChange,
  OnConnect,
  NodeTypes,
  Connection,
} from 'reactflow';
import 'reactflow/dist/style.css';
import { ChevronLeftIcon, ChevronRightIcon, PlayIcon } from '@radix-ui/react-icons';
import { Button } from './ui/button';
import { Input } from './ui/input';
import CustomNode from './CustomNode';
import './flow.css';

type Schema = {
  type: string;
  properties: { [key: string]: any };
  additionalProperties?: { type: string };
  required?: string[];
};

type CustomNodeData = {
  blockType: string;
  title: string;
  inputSchema: Schema;
  outputSchema: Schema;
  hardcodedValues: { [key: string]: any };
  setHardcodedValues: (values: { [key: string]: any }) => void;
  connections: Array<{ source: string; sourceHandle: string; target: string; targetHandle: string }>;
  isPropertiesOpen: boolean;
  status?: string;
  output_data?: any;
  block_id: string;
};

type AvailableNode = {
  id: string;
  name: string;
  description: string;
  inputSchema: Schema;
  outputSchema: Schema;
};

const Sidebar: React.FC<{isOpen: boolean, availableNodes: AvailableNode[], addNode: (id: string, name: string) => void}> =
  ({isOpen, availableNodes, addNode}) => {
  const [searchQuery, setSearchQuery] = useState('');

  if (!isOpen) return null;

  const filteredNodes = availableNodes.filter(node =>
    node.name.toLowerCase().includes(searchQuery.toLowerCase())
  );

  return (
<<<<<<< HEAD
    <div
      className="border rounded-md border-gray-200 bg-white shadow-sm dark:border-gray-800 dark:bg-gray-950"
      style={{
        position: 'absolute', // r
        left: 0, // r
        top: 0, // r
        bottom: 0, // r
        width: '250px',
        padding: '20px',  // r
        zIndex: 4,
        overflowY: 'auto' // r
      }}
    >
      <h3>Nodes</h3>
      <Input
        placeholder="Search nodes..."
        style={{marginBottom: '10px'}}
=======
    <div className={`sidebar ${isOpen ? 'open' : ''}`}>
      <h3>Nodes</h3>
      <input
        type="text"
        placeholder="Search nodes..."
>>>>>>> 64562857
        value={searchQuery}
        onChange={(e) => setSearchQuery(e.target.value)}
      />
      {filteredNodes.map((node) => (
        <div key={node.id} className="sidebarNodeRowStyle">
          <span>{node.name}</span>
          <button onClick={() => addNode(node.id, node.name)}>Add</button>
        </div>
      ))}
    </div>
  );
};

const Flow: React.FC = () => {
  const [nodes, setNodes] = useState<Node<CustomNodeData>[]>([]);
  const [edges, setEdges] = useState<Edge[]>([]);
  const [nodeId, setNodeId] = useState<number>(1);
  const [availableNodes, setAvailableNodes] = useState<AvailableNode[]>([]);
  const [agentId, setAgentId] = useState<string | null>(null);
  const [isSidebarOpen, setIsSidebarOpen] = useState(true);

  const apiUrl = 'http://localhost:8000';

  useEffect(() => {
    fetch(`${apiUrl}/blocks`)
      .then(response => response.json())
      .then(data => setAvailableNodes(data))
      .catch(error => console.error('Error fetching available blocks:', error));
  }, []);

  const nodeTypes: NodeTypes = useMemo(() => ({ custom: CustomNode }), []);

  const onNodesChange: OnNodesChange = useCallback(
    (changes) => setNodes((nds) => applyNodeChanges(changes, nds)),
    []
  );

  const onEdgesChange: OnEdgesChange = useCallback(
    (changes) => setEdges((eds) => applyEdgeChanges(changes, eds)),
    []
  );

  const onConnect: OnConnect = useCallback(
    (connection: Connection) => {
      setEdges((eds) => addEdge(connection, eds));
      setNodes((nds) =>
        nds.map((node) => {
          if (node.id === connection.target) {
            return {
              ...node,
              data: {
                ...node.data,
                connections: [
                  ...node.data.connections,
                  {
                    source: connection.source,
                    sourceHandle: connection.sourceHandle,
                    target: connection.target,
                    targetHandle: connection.targetHandle,
                  } as { source: string; sourceHandle: string; target: string; targetHandle: string },
                ],
              },
            };
          }
          return node;
        })
      );
    },
    [setEdges, setNodes]
  );

  const addNode = (blockId: string, nodeType: string) => {
    const nodeSchema = availableNodes.find(node => node.id === blockId);
    if (!nodeSchema) {
      console.error(`Schema not found for block ID: ${blockId}`);
      return;
    }

    const newNode: Node<CustomNodeData> = {
      id: nodeId.toString(),
      type: 'custom',
      position: { x: Math.random() * 400, y: Math.random() * 400 },
      data: {
        blockType: nodeType,
        title: `${nodeType} ${nodeId}`,
        inputSchema: nodeSchema.inputSchema,
        outputSchema: nodeSchema.outputSchema,
        hardcodedValues: {},
        setHardcodedValues: (values: { [key: string]: any }) => {
          setNodes((nds) => nds.map((node) =>
            node.id === newNode.id
              ? { ...node, data: { ...node.data, hardcodedValues: values } }
              : node
          ));
        },
        connections: [],
        isPropertiesOpen: false,
        block_id: blockId,
      },
    };

    setNodes((nds) => [...nds, newNode]);
    setNodeId((prevId) => prevId + 1);
  };

  const prepareNodeInputData = (node: Node<CustomNodeData>, allNodes: Node<CustomNodeData>[], allEdges: Edge[]) => {
  console.log("Preparing input data for node:", node.id, node.data.blockType);

  const blockSchema = availableNodes.find(n => n.id === node.data.block_id)?.inputSchema;

  if (!blockSchema) {
    console.error(`Schema not found for block ID: ${node.data.block_id}`);
    return {};
  }

  const getNestedData = (schema: Schema, values: { [key: string]: any }): { [key: string]: any } => {
    let inputData: { [key: string]: any } = {};

    if (schema.properties) {
      Object.keys(schema.properties).forEach((key) => {
        if (values[key] !== undefined) {
          if (schema.properties[key].type === 'object') {
            inputData[key] = getNestedData(schema.properties[key], values[key]);
          } else {
            inputData[key] = values[key];
          }
        }
      });
    }

    if (schema.additionalProperties) {
      inputData = { ...inputData, ...values };
    }

    return inputData;
  };

  let inputData = getNestedData(blockSchema, node.data.hardcodedValues);

  // Get data from connected nodes
  const incomingEdges = allEdges.filter(edge => edge.target === node.id);
  incomingEdges.forEach(edge => {
    const sourceNode = allNodes.find(n => n.id === edge.source);
    if (sourceNode && sourceNode.data.output_data) {
      const outputKey = Object.keys(sourceNode.data.output_data)[0]; // Assuming single output
      inputData[edge.targetHandle as string] = sourceNode.data.output_data[outputKey];
    }
  });

  // Filter out any inputs that are not in the block's schema
  Object.keys(inputData).forEach(key => {
    if (!blockSchema.properties[key]) {
      delete inputData[key];
    }
  });

  console.log(`Final prepared input for ${node.data.blockType} (${node.id}):`, inputData);
  return inputData;
};


  const runAgent = async () => {
    try {
      console.log("All nodes before formatting:", nodes);

      const formattedNodes = nodes.map(node => {
        console.log("Formatting node:", node.id, node.data.blockType);
        const inputDefault = prepareNodeInputData(node, nodes, edges);
        const inputNodes = edges
          .filter(edge => edge.target === node.id)
          .map(edge => ({
            name: edge.targetHandle || '',
            node_id: edge.source,
          }));

        const outputNodes = edges
          .filter(edge => edge.source === node.id)
          .map(edge => ({
            name: edge.sourceHandle || '',
            node_id: edge.target,
          }));

        return {
          id: node.id,
          block_id: node.data.block_id,
          input_default: inputDefault,
          input_nodes: inputNodes,
          output_nodes: outputNodes,
          metadata: { position: node.position }
        };
      });

      const links = edges.map(edge => ({
        source_id: edge.source,
        sink_id: edge.target,
        source_name: edge.sourceHandle || '',
        sink_name: edge.targetHandle || ''
      }));

      const payload = {
        id: agentId || '',
        name: 'Agent Name',
        description: 'Agent Description',
        nodes: formattedNodes,
        links: links  // Ensure this field is included
      };

      console.log("Payload being sent to the API:", JSON.stringify(payload, null, 2));

      const createResponse = await fetch(`${apiUrl}/graphs`, {
        method: 'POST',
        headers: {
          'Content-Type': 'application/json',
        },
        body: JSON.stringify(payload),
      });

      if (!createResponse.ok) {
        throw new Error(`HTTP error! Status: ${createResponse.status}`);
      }

      const createData = await createResponse.json();
      const newAgentId = createData.id;
      setAgentId(newAgentId);

      console.log('Response from the API:', JSON.stringify(createData, null, 2));

      const executeResponse = await fetch(`${apiUrl}/graphs/${newAgentId}/execute`, {
        method: 'POST',
        headers: {
          'Content-Type': 'application/json',
        },
        body: JSON.stringify({}),
      });

      if (!executeResponse.ok) {
        throw new Error(`HTTP error! Status: ${executeResponse.status}`);
      }

      const executeData = await executeResponse.json();
      const runId = executeData.id;

      const pollExecution = async () => {
        const response = await fetch(`${apiUrl}/graphs/${newAgentId}/executions/${runId}`);
        if (!response.ok) {
          throw new Error(`HTTP error! Status: ${response.status}`);
        }

        const data = await response.json();
        updateNodesWithExecutionData(data);

        if (data.every((node: any) => node.status === 'COMPLETED')) {
          console.log('All nodes completed execution');
        } else {
          setTimeout(pollExecution, 1000);
        }
      };

      pollExecution();

    } catch (error) {
      console.error('Error running agent:', error);
    }
  };


const updateNodesWithExecutionData = (executionData: any[]) => {
  setNodes((nds) =>
    nds.map((node) => {
      const nodeExecution = executionData.find((exec) => exec.node_id === node.id);
      if (nodeExecution) {
        return {
          ...node,
          data: {
            ...node.data,
            status: nodeExecution.status,
            output_data: nodeExecution.output_data,
            isPropertiesOpen: true,
          },
        };
      }
      return node;
    })
  );
};

  const toggleSidebar = () => setIsSidebarOpen(!isSidebarOpen);

  return (
    <div style={{ height: '100vh', width: '100%' }}>
      <Button
        onClick={toggleSidebar}
        variant="outline"
        style={{
          position: 'absolute',
          left: isSidebarOpen ? '260px' : '10px',
          top: '10px',
          zIndex: 5,
          transition: 'left 0.3s'
        }}
        size="icon"
      >
        {
          isSidebarOpen
            ? <ChevronLeftIcon className='h-4 w-4'></ChevronLeftIcon>
            : <ChevronRightIcon className='h-4 w-4'></ChevronRightIcon>
        }
      </Button>
      <Sidebar isOpen={isSidebarOpen} availableNodes={availableNodes} addNode={addNode} />
      <ReactFlow
        nodes={nodes}
        edges={edges}
        onNodesChange={onNodesChange}
        onEdgesChange={onEdgesChange}
        onConnect={onConnect}
        nodeTypes={nodeTypes}
      >
        <div style={{ position: 'absolute', right: 10, top: 10, zIndex: 4 }}>
          <Button variant="outline" onClick={runAgent}>
            <PlayIcon className="mr-2 h-4 w-4" /> Run Agent
          </Button>
        </div>
      </ReactFlow>
    </div>
  );
};

export default Flow;<|MERGE_RESOLUTION|>--- conflicted
+++ resolved
@@ -59,31 +59,11 @@
   );
 
   return (
-<<<<<<< HEAD
-    <div
-      className="border rounded-md border-gray-200 bg-white shadow-sm dark:border-gray-800 dark:bg-gray-950"
-      style={{
-        position: 'absolute', // r
-        left: 0, // r
-        top: 0, // r
-        bottom: 0, // r
-        width: '250px',
-        padding: '20px',  // r
-        zIndex: 4,
-        overflowY: 'auto' // r
-      }}
-    >
-      <h3>Nodes</h3>
+    <div className={`sidebar ${isOpen ? 'open' : ''}`}>
+      <h3 className="mb-4">Nodes</h3>
       <Input
         placeholder="Search nodes..."
-        style={{marginBottom: '10px'}}
-=======
-    <div className={`sidebar ${isOpen ? 'open' : ''}`}>
-      <h3>Nodes</h3>
-      <input
-        type="text"
-        placeholder="Search nodes..."
->>>>>>> 64562857
+        className="mb-4"
         value={searchQuery}
         onChange={(e) => setSearchQuery(e.target.value)}
       />
