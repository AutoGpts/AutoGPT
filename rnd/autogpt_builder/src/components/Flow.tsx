--- conflicted
+++ resolved
@@ -17,29 +17,12 @@
   Connection,
   EdgeTypes,
   MarkerType,
-<<<<<<< HEAD
-} from 'reactflow';
-import 'reactflow/dist/style.css';
-import CustomNode, { CustomNodeData } from './CustomNode';
-import './flow.css';
-import AutoGPTServerAPI, { Block, BlockIOSubSchema, Graph, NodeExecutionResult } from '@/lib/autogpt-server-api';
-import { Button } from './ui/button';
-import { Input } from './ui/input';
-import { ChevronRight, ChevronLeft } from "lucide-react";
-import { deepEquals, getTypeColor, removeEmptyStringsAndNulls, setNestedProperty } from '@/lib/utils';
-import { beautifyString } from '@/lib/utils';
-import { history } from './history';
-import { CustomEdge, CustomEdgeData } from './CustomEdge';
-import ConnectionLine from './ConnectionLine';
-import Ajv from 'ajv';
-=======
 } from "reactflow";
 import "reactflow/dist/style.css";
 import CustomNode, { CustomNodeData } from "./CustomNode";
 import "./flow.css";
 import AutoGPTServerAPI, {
   Block,
-  BlockIOSchema,
   Graph,
   NodeExecutionResult,
 } from "@/lib/autogpt-server-api";
@@ -57,7 +40,6 @@
 import { Control, ControlPanel } from "@/components/edit/control/ControlPanel";
 import { SaveControl } from "@/components/edit/control/SaveControl";
 import { BlocksControl } from "@/components/edit/control/BlocksControl";
->>>>>>> 951abf6d
 
 // This is for the history, this is the minimum distance a block must move before it is logged
 // It helps to prevent spamming the history with small movements especially when pressing on a input in a block
@@ -434,26 +416,6 @@
     setAgentName(graph.name);
     setAgentDescription(graph.description);
 
-<<<<<<< HEAD
-    setNodes(graph.nodes.map(node => {
-      const block = availableNodes.find(block => block.id === node.block_id)!;
-      const newNode: Node<CustomNodeData> = {
-        id: node.id,
-        type: 'custom',
-        position: { x: node.metadata.position.x, y: node.metadata.position.y },
-        data: {
-          block_id: block.id,
-          blockType: block.name,
-          title: `${block.name} ${node.id}`,
-          inputSchema: block.inputSchema,
-          outputSchema: block.outputSchema,
-          hardcodedValues: node.input_default,
-          setHardcodedValues: (values: { [key: string]: any; }) => {
-            setNodes((nds) => nds.map((node) => node.id === newNode.id
-              ? { ...node, data: { ...node.data, hardcodedValues: values } }
-              : node
-            ));
-=======
     setNodes(
       graph.nodes.map((node) => {
         const block = availableNodes.find(
@@ -465,7 +427,6 @@
           position: {
             x: node.metadata.position.x,
             y: node.metadata.position.y,
->>>>>>> 951abf6d
           },
           data: {
             setIsAnyModalOpen: setIsAnyModalOpen,
@@ -496,7 +457,6 @@
                 targetHandle: link.sink_name,
               })),
             isOutputOpen: false,
-            setIsAnyModalOpen: setIsAnyModalOpen, // Pass setIsAnyModalOpen function
             setErrors: (errors: { [key: string]: string | null }) => {
               setNodes((nds) =>
                 nds.map((node) =>
@@ -540,15 +500,7 @@
     );
   }
 
-<<<<<<< HEAD
   const prepareNodeInputData = (node: Node<CustomNodeData>) => {
-=======
-  const prepareNodeInputData = (
-    node: Node<CustomNodeData>,
-    allNodes: Node<CustomNodeData>[],
-    allEdges: Edge<CustomEdgeData>[],
-  ) => {
->>>>>>> 951abf6d
     console.log("Preparing input data for node:", node.id, node.data.blockType);
 
     const blockSchema = availableNodes.find(
@@ -561,12 +513,7 @@
     }
 
     const getNestedData = (
-<<<<<<< HEAD
       schema: BlockIOSubSchema, values: { [key: string]: any }
-=======
-      schema: BlockIOSchema,
-      values: { [key: string]: any },
->>>>>>> 951abf6d
     ): { [key: string]: any } => {
       let inputData: { [key: string]: any } = {};
 
@@ -626,7 +573,7 @@
         const key = `${node.data.block_id}_${node.position.x}_${node.position.y}`;
         blockIdToNodeIdMap[key] = node.id;
       });
-      const inputDefault = prepareNodeInputData(node, nodes, edges);
+      const inputDefault = prepareNodeInputData(node);
       const inputNodes = edges
         .filter((edge) => edge.target === node.id)
         .map((edge) => ({
