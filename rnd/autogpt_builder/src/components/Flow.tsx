"use client";
import React, { useState, useCallback, useEffect, useMemo, useRef } from 'react';
import ReactFlow, {
  addEdge,
  useNodesState,
  useEdgesState,
  Node,
  Edge,
  OnConnect,
  NodeTypes,
  Connection,
  EdgeTypes,
  MarkerType,
} from 'reactflow';
import 'reactflow/dist/style.css';
import CustomNode, { CustomNodeData } from './CustomNode';
import './flow.css';
import AutoGPTServerAPI, { Block, Graph, NodeExecutionResult, ObjectSchema } from '@/lib/autogpt-server-api';
import { Button } from './ui/button';
import { Input } from './ui/input';
import { ChevronRight, ChevronLeft } from "lucide-react";
import { deepEquals, getTypeColor, removeEmptyStringsAndNulls, setNestedProperty } from '@/lib/utils';
import { beautifyString } from '@/lib/utils';
import { history } from './history';
import { CustomEdge, CustomEdgeData } from './CustomEdge';
import ConnectionLine from './ConnectionLine';
<<<<<<< HEAD

// This is for the history, this is the minimum distance a block must move before it is logged
// It helps to prevent spamming the history with small movements especially when pressing on a input in a block
const MINIMUM_MOVE_BEFORE_LOG = 50;

type CustomNodeData = {
  blockType: string;
  title: string;
  inputSchema: ObjectSchema;
  outputSchema: ObjectSchema;
  hardcodedValues: { [key: string]: any };
  setHardcodedValues: (values: { [key: string]: any }) => void;
  connections: Array<{ source: string; sourceHandle: string; target: string; targetHandle: string }>;
  isOutputOpen: boolean;
  status?: string;
  output_data?: any;
  block_id: string;
  backend_id?: string;
};
=======
import Ajv from 'ajv';
>>>>>>> 76feead3

const Sidebar: React.FC<{ isOpen: boolean, availableNodes: Block[], addNode: (id: string, name: string) => void }> =
  ({ isOpen, availableNodes, addNode }) => {
    const [searchQuery, setSearchQuery] = useState('');

    if (!isOpen) return null;

    const filteredNodes = availableNodes.filter(node =>
      node.name.toLowerCase().includes(searchQuery.toLowerCase())
    );

    return (
      <div className={`sidebar dark-theme ${isOpen ? 'open' : ''}`}>
        <h3>Nodes</h3>
        <Input
          type="text"
          placeholder="Search nodes..."
          value={searchQuery}
          onChange={(e) => setSearchQuery(e.target.value)}
        />
        {filteredNodes.map((node) => (
          <div key={node.id} className="sidebarNodeRowStyle dark-theme">
            <span>{beautifyString(node.name).replace(/Block$/, '')}</span>
            <Button onClick={() => addNode(node.id, node.name)}>Add</Button>
          </div>
        ))}
      </div>
    );
  };

const ajv = new Ajv({ strict: false, allErrors: true });

const FlowEditor: React.FC<{
  flowID?: string;
  template?: boolean;
  className?: string;
}> = ({ flowID, template, className }) => {
  const [nodes, setNodes, onNodesChange] = useNodesState<CustomNodeData>([]);
  const [edges, setEdges, onEdgesChange] = useEdgesState<CustomEdgeData>([]);
  const [nodeId, setNodeId] = useState<number>(1);
  const [availableNodes, setAvailableNodes] = useState<Block[]>([]);
  const [isSidebarOpen, setIsSidebarOpen] = useState(true);
  const [savedAgent, setSavedAgent] = useState<Graph | null>(null);
  const [agentDescription, setAgentDescription] = useState<string>('');
  const [agentName, setAgentName] = useState<string>('');
  const [copiedNodes, setCopiedNodes] = useState<Node<CustomNodeData>[]>([]);
  const [copiedEdges, setCopiedEdges] = useState<Edge<CustomEdgeData>[]>([]);
  const [isAnyModalOpen, setIsAnyModalOpen] = useState(false); // Track if any modal is open

  const apiUrl = process.env.AGPT_SERVER_URL!;
  const api = useMemo(() => new AutoGPTServerAPI(apiUrl), [apiUrl]);
  const initialPositionRef = useRef<{ [key: string]: { x: number; y: number } }>({});
  const isDragging = useRef(false);

  useEffect(() => {
    api.connectWebSocket()
      .then(() => {
        console.log('WebSocket connected');
        api.onWebSocketMessage('execution_event', (data) => {
          updateNodesWithExecutionData([data]);
        });
      })
      .catch((error) => {
        console.error('Failed to connect WebSocket:', error);
      });

    return () => {
      api.disconnectWebSocket();
    };
  }, [api]);

  useEffect(() => {
    api.getBlocks()
      .then(blocks => setAvailableNodes(blocks))
      .catch();
  }, []);

  // Load existing graph
  useEffect(() => {
    if (!flowID || availableNodes.length == 0) return;

    (template ? api.getTemplate(flowID) : api.getGraph(flowID))
      .then(graph => loadGraph(graph));
  }, [flowID, template, availableNodes]);

  useEffect(() => {
    const handleKeyDown = (event: KeyboardEvent) => {
      const isMac = navigator.platform.toUpperCase().indexOf('MAC') >= 0;
      const isUndo = (isMac ? event.metaKey : event.ctrlKey) && event.key === 'z';
      const isRedo = (isMac ? event.metaKey : event.ctrlKey) && event.key === 'y';
  
      if (isUndo) {
        event.preventDefault();
        handleUndo();
      }
  
      if (isRedo) {
        event.preventDefault();
        handleRedo();
      }
    };
  
    window.addEventListener('keydown', handleKeyDown);
  
    return () => {
      window.removeEventListener('keydown', handleKeyDown);
    };
  }, []);

  const nodeTypes: NodeTypes = useMemo(() => ({ custom: CustomNode }), []);
  const edgeTypes: EdgeTypes = useMemo(() => ({ custom: CustomEdge }), []);

  const onNodesChangeStart = (event: MouseEvent, node: Node) => {
    initialPositionRef.current[node.id] = { ...node.position };
    isDragging.current = true;
  };

  const onNodesChangeEnd = (event: MouseEvent, node: Node | null) => {
    if (!node) return;
  
    isDragging.current = false;
    const oldPosition = initialPositionRef.current[node.id];
    const newPosition = node.position;

    // Calculate the movement distance
    if (!oldPosition || !newPosition) return;

    const distanceMoved = Math.sqrt(
      Math.pow(newPosition.x - oldPosition.x, 2) +
      Math.pow(newPosition.y - oldPosition.y, 2)
    );

    if (distanceMoved > MINIMUM_MOVE_BEFORE_LOG) { // Minimum movement threshold
      history.push({
        type: 'UPDATE_NODE_POSITION',
        payload: { nodeId: node.id, oldPosition, newPosition },
        undo: () => setNodes((nds) => nds.map(n => n.id === node.id ? { ...n, position: oldPosition } : n)),
        redo: () => setNodes((nds) => nds.map(n => n.id === node.id ? { ...n, position: newPosition } : n)),
      });
    }
    delete initialPositionRef.current[node.id];
  };


  const updateNodesOnEdgeChange = (edge: Edge<CustomEdgeData>, action: 'add' | 'remove') => {
    setNodes((nds) =>
      nds.map((node) => {
        if (node.id === edge.source || node.id === edge.target) {
          const connections = action === 'add'
            ? [
                ...node.data.connections,
                {
                  source: edge.source,
                  sourceHandle: edge.sourceHandle!,
                  target: edge.target,
                  targetHandle: edge.targetHandle!,
                }
              ]
            : node.data.connections.filter(
                (conn) =>
                  !(conn.source === edge.source && conn.target === edge.target && conn.sourceHandle === edge.sourceHandle && conn.targetHandle === edge.targetHandle)
              );
          return {
            ...node,
            data: {
              ...node.data,
              connections,
            },
          };
        }
        return node;
      })
    );
  };

  const getOutputType = (id: string, handleId: string) => {
    const node = nodes.find((node) => node.id === id);
    if (!node) return 'unknown';

    const outputSchema = node.data.outputSchema;
    if (!outputSchema) return 'unknown';

    const outputType = outputSchema.properties[handleId].type;
    return outputType;
  }

  const getNodePos = (id: string) => {
    const node = nodes.find((node) => node.id === id);
    if (!node) return 0;

    return node.position;
  }

  const onConnect: OnConnect = useCallback(
    (connection: Connection) => {
      const edgeColor = getTypeColor(getOutputType(connection.source!, connection.sourceHandle!));
      const sourcePos = getNodePos(connection.source!)
      console.log('sourcePos', sourcePos);
      const newEdge = {
        id: `${connection.source}_${connection.sourceHandle}_${connection.target}_${connection.targetHandle}`,
        type: 'custom',
        markerEnd: { type: MarkerType.ArrowClosed, strokeWidth: 2, color: edgeColor },
        data: { edgeColor, sourcePos },
        ...connection
      };
  
      setEdges((eds) => {
        const newEdges = addEdge(newEdge, eds);
        history.push({
          type: 'ADD_EDGE',
          payload: newEdge,
          undo: () => {
            setEdges((prevEdges) => prevEdges.filter(edge => edge.id !== newEdge.id));
            updateNodesOnEdgeChange(newEdge, 'remove');
          },
          redo: () => {
            setEdges((prevEdges) => addEdge(newEdge, prevEdges));
            updateNodesOnEdgeChange(newEdge, 'add');
          }
        });
        updateNodesOnEdgeChange(newEdge, 'add');
        return newEdges;
      });
      setNodes((nds) =>
        nds.map((node) => {
          if (node.id === connection.target || node.id === connection.source) {
            return {
              ...node,
              data: {
                ...node.data,
                connections: [
                  ...node.data.connections,
                  {
                    source: connection.source,
                    sourceHandle: connection.sourceHandle,
                    target: connection.target,
                    targetHandle: connection.targetHandle,
                  } as { source: string; sourceHandle: string; target: string; targetHandle: string },
                ],
              },
            };
          }
          return node;
        })
      );
    },
    [nodes]
  );

  const onEdgesDelete = useCallback(
    (edgesToDelete: Edge<CustomEdgeData>[]) => {
      setNodes((nds) =>
        nds.map((node) => ({
          ...node,
          data: {
            ...node.data,
            connections: node.data.connections.filter(
              (conn: any) =>
                !edgesToDelete.some(
                  (edge) =>
                    edge.source === conn.source &&
                    edge.target === conn.target &&
                    edge.sourceHandle === edge.sourceHandle &&
                    edge.targetHandle === edge.targetHandle
                )
            ),
          },
        }))
      );
    },
    [setNodes]
  );

  const addNode = useCallback((blockId: string, nodeType: string) => {
    const nodeSchema = availableNodes.find(node => node.id === blockId);
    if (!nodeSchema) {
      console.error(`Schema not found for block ID: ${blockId}`);
      return;
    }
  
    const newNode: Node<CustomNodeData> = {
      id: nodeId.toString(),
      type: 'custom',
      position: { x: Math.random() * 400, y: Math.random() * 400 },
      data: {
        blockType: nodeType,
        title: `${nodeType} ${nodeId}`,
        inputSchema: nodeSchema.inputSchema,
        outputSchema: nodeSchema.outputSchema,
        hardcodedValues: {},
        setHardcodedValues: (values) => {
          setNodes((nds) =>
            nds.map((node) =>
              node.id === newNode.id ? { ...node, data: { ...node.data, hardcodedValues: values } } : node
            )
          );
        },
        connections: [],
        isOutputOpen: false,
        block_id: blockId,
        setIsAnyModalOpen: setIsAnyModalOpen, // Pass setIsAnyModalOpen function
        setErrors: (errors: { [key: string]: string | null }) => {
          setNodes((nds) => nds.map((node) =>
            node.id === newNode.id
              ? { ...node, data: { ...node.data, errors } }
              : node
          ));
        }
      },
    };
  
    setNodes((nds) => [...nds, newNode]);
    setNodeId((prevId) => prevId + 1);
  
    history.push({
      type: 'ADD_NODE',
      payload: newNode,
      undo: () => setNodes((nds) => nds.filter(node => node.id !== newNode.id)),
      redo: () => setNodes((nds) => [...nds, newNode])
    });
  }, [nodeId, availableNodes]);
  

  const handleUndo = () => {
    history.undo();
  };
  
  const handleRedo = () => {
    history.redo();
  };

  function loadGraph(graph: Graph) {
    setSavedAgent(graph);
    setAgentName(graph.name);
    setAgentDescription(graph.description);

    setNodes(graph.nodes.map(node => {
      const block = availableNodes.find(block => block.id === node.block_id)!;
      const newNode: Node<CustomNodeData> = {
        id: node.id,
        type: 'custom',
        position: { x: node.metadata.position.x, y: node.metadata.position.y },
        data: {
          setIsAnyModalOpen: setIsAnyModalOpen,
          block_id: block.id,
          blockType: block.name,
          title: `${block.name} ${node.id}`,
          inputSchema: block.inputSchema,
          outputSchema: block.outputSchema,
          hardcodedValues: node.input_default,
          setHardcodedValues: (values: { [key: string]: any; }) => {
            setNodes((nds) => nds.map((node) => node.id === newNode.id
              ? { ...node, data: { ...node.data, hardcodedValues: values } }
              : node
            ));
          },
          connections: graph.links
            .filter(l => [l.source_id, l.sink_id].includes(node.id))
            .map(link => ({
              source: link.source_id,
              sourceHandle: link.source_name,
              target: link.sink_id,
              targetHandle: link.sink_name,
            })),
          isOutputOpen: false,
          setIsAnyModalOpen: setIsAnyModalOpen, // Pass setIsAnyModalOpen function
          setErrors: (errors: { [key: string]: string | null }) => {
            setNodes((nds) => nds.map((node) =>
              node.id === newNode.id
                ? { ...node, data: { ...node.data, errors } }
                : node
            ));
          }
        },
      };
      return newNode;
    }));

    setEdges(graph.links.map(link => ({
      id: `${link.source_id}_${link.source_name}_${link.sink_id}_${link.sink_name}`,
      type: 'custom',
      data: {
        edgeColor: getTypeColor(getOutputType(link.source_id, link.source_name!)),
        sourcePos: getNodePos(link.source_id)
      },
      markerEnd: { type: MarkerType.ArrowClosed, strokeWidth: 2, color: getTypeColor(getOutputType(link.source_id, link.source_name!)) },
      source: link.source_id,
      target: link.sink_id,
      sourceHandle: link.source_name || undefined,
      targetHandle: link.sink_name || undefined
    }) as Edge<CustomEdgeData>));
  }

  const prepareNodeInputData = (node: Node<CustomNodeData>, allNodes: Node<CustomNodeData>[], allEdges: Edge<CustomEdgeData>[]) => {
    console.log("Preparing input data for node:", node.id, node.data.blockType);

    const blockSchema = availableNodes.find(n => n.id === node.data.block_id)?.inputSchema;

    if (!blockSchema) {
      console.error(`Schema not found for block ID: ${node.data.block_id}`);
      return {};
    }

    const getNestedData = (schema: ObjectSchema, values: { [key: string]: any }): { [key: string]: any } => {
      let inputData: { [key: string]: any } = {};

      if (schema.properties) {
        Object.keys(schema.properties).forEach((key) => {
          if (values[key] !== undefined) {
            if (schema.properties[key].type === 'object') {
              inputData[key] = getNestedData(schema.properties[key], values[key]);
            } else {
              inputData[key] = values[key];
            }
          }
        });
      }

      if (schema.additionalProperties) {
        inputData = { ...inputData, ...values };
      }

      return inputData;
    };

    let inputData = getNestedData(blockSchema, node.data.hardcodedValues);

    console.log(`Final prepared input for ${node.data.blockType} (${node.id}):`, inputData);
    return inputData;
  };

  async function saveAgent(asTemplate: boolean = false) {
    setNodes((nds) =>
      nds.map((node) => ({
        ...node,
        data: {
          ...node.data,
          hardcodedValues: removeEmptyStringsAndNulls(node.data.hardcodedValues),
          status: undefined,
        },
      }))
    );
    await new Promise((resolve) => setTimeout(resolve, 100));
    console.log("All nodes before formatting:", nodes);
    const blockIdToNodeIdMap = {};

    const formattedNodes = nodes.map(node => {
      nodes.forEach(node => {
        const key = `${node.data.block_id}_${node.position.x}_${node.position.y}`;
        blockIdToNodeIdMap[key] = node.id;
      });
      const inputDefault = prepareNodeInputData(node, nodes, edges);
      const inputNodes = edges
        .filter(edge => edge.target === node.id)
        .map(edge => ({
          name: edge.targetHandle || '',
          node_id: edge.source,
        }));

      const outputNodes = edges
        .filter(edge => edge.source === node.id)
        .map(edge => ({
          name: edge.sourceHandle || '',
          node_id: edge.target,
        }));

      return {
        id: node.id,
        block_id: node.data.block_id,
        input_default: inputDefault,
        input_nodes: inputNodes,
        output_nodes: outputNodes,
        data: {
          ...node.data,
          hardcodedValues: removeEmptyStringsAndNulls(node.data.hardcodedValues),
        },
        metadata: { position: node.position }
      };
    });

    const links = edges.map(edge => ({
      source_id: edge.source,
      sink_id: edge.target,
      source_name: edge.sourceHandle || '',
      sink_name: edge.targetHandle || ''
    }));

    const payload = {
      id: savedAgent?.id!,
      name: agentName || 'Agent Name',
      description: agentDescription || 'Agent Description',
      nodes: formattedNodes,
      links: links  // Ensure this field is included
    };

    if (savedAgent && deepEquals(payload, savedAgent)) {
      console.debug("No need to save: Graph is the same as version on server");
      return;
    } else {
      console.debug("Saving new Graph version; old vs new:", savedAgent, payload);
    }

    const newSavedAgent = savedAgent
      ? await (savedAgent.is_template
        ? api.updateTemplate(savedAgent.id, payload)
        : api.updateGraph(savedAgent.id, payload))
      : await (asTemplate
        ? api.createTemplate(payload)
        : api.createGraph(payload));
    console.debug('Response from the API:', newSavedAgent);
    setSavedAgent(newSavedAgent);

    // Update the node IDs in the frontend
    const updatedNodes = newSavedAgent.nodes.map(backendNode => {
      const key = `${backendNode.block_id}_${backendNode.metadata.position.x}_${backendNode.metadata.position.y}`;
      const frontendNodeId = blockIdToNodeIdMap[key];
      const frontendNode = nodes.find(node => node.id === frontendNodeId);

      return frontendNode
        ? {
          ...frontendNode,
          position: backendNode.metadata.position,
          data: {
            ...frontendNode.data,
            backend_id: backendNode.id,
          },
        }
        : null;
    }).filter(node => node !== null);

    setNodes(updatedNodes);

    return newSavedAgent.id;
  };

  const validateNodes = (): boolean => {
    let isValid = true;

    nodes.forEach(node => {
      const validate = ajv.compile(node.data.inputSchema);
      const errors = {} as { [key: string]: string | null };

      // Validate values against schema using AJV
      const valid = validate(node.data.hardcodedValues);
      if (!valid) {
        // Populate errors if validation fails
        validate.errors?.forEach((error) => {
          // Skip error if there's an edge connected
          const handle = error.instancePath.split(/[\/.]/)[0];
          if (node.data.connections.some(conn => conn.target === node.id || conn.targetHandle === handle)) {
            return;
          }
          isValid = false;
          if (error.instancePath && error.message) {
            const key = error.instancePath.slice(1);
            console.log("Error", key, error.message);
            setNestedProperty(errors, key, error.message[0].toUpperCase() + error.message.slice(1));
          } else if (error.keyword === "required") {
            const key = error.params.missingProperty;
            setNestedProperty(errors, key, "This field is required");
          }
        });
      }
      node.data.setErrors(errors);
    });

    return isValid;
  };

  const runAgent = async () => {
    try {
      const newAgentId = await saveAgent();
      if (!newAgentId) {
        console.error('Error saving agent; aborting run');
        return;
      }

      if (!validateNodes()) {
        console.error('Validation failed; aborting run');
        return;
      }

      api.subscribeToExecution(newAgentId);
      api.runGraph(newAgentId);

    } catch (error) {
      console.error('Error running agent:', error);
    }
  };

  const updateNodesWithExecutionData = (executionData: NodeExecutionResult[]) => {
    setNodes((nds) =>
      nds.map((node) => {
        const nodeExecution = executionData.find((exec) => exec.node_id === node.data.backend_id);
        if (nodeExecution) {
          return {
            ...node,
            data: {
              ...node.data,
              status: nodeExecution.status,
              output_data: nodeExecution.output_data,
              isOutputOpen: true,
            },
          };
        }
        return node;
      })
    );
  };

  const toggleSidebar = () => setIsSidebarOpen(!isSidebarOpen);

  const handleKeyDown = useCallback((event: KeyboardEvent) => {
    if (isAnyModalOpen) return; // Prevent copy/paste if any modal is open

    if (event.ctrlKey || event.metaKey) {
      if (event.key === 'c' || event.key === 'C') {
        // Copy selected nodes
        const selectedNodes = nodes.filter(node => node.selected);
        const selectedEdges = edges.filter(edge => edge.selected);
        setCopiedNodes(selectedNodes);
        setCopiedEdges(selectedEdges);
      }
      if (event.key === 'v' || event.key === 'V') {
        // Paste copied nodes
        if (copiedNodes.length > 0) {
          const newNodes = copiedNodes.map((node, index) => {
            const newNodeId = (nodeId + index).toString();
            return {
              ...node,
              id: newNodeId,
              position: {
                x: node.position.x + 20, // Offset pasted nodes
                y: node.position.y + 20,
              },
              data: {
                ...node.data,
                status: undefined, // Reset status
                output_data: undefined, // Clear output data
                setHardcodedValues: (values: { [key: string]: any }) => {
                  setNodes((nds) => nds.map((n) =>
                    n.id === newNodeId
                      ? { ...n, data: { ...n.data, hardcodedValues: values } }
                      : n
                  ));
                },
              },
            };
          });
          const updatedNodes = nodes.map(node => ({ ...node, selected: false })); // Deselect old nodes
          setNodes([...updatedNodes, ...newNodes]);
          setNodeId(prevId => prevId + copiedNodes.length);

          const newEdges = copiedEdges.map(edge => {
            const newSourceId = newNodes.find(n => n.data.title === edge.source)?.id || edge.source;
            const newTargetId = newNodes.find(n => n.data.title === edge.target)?.id || edge.target;
            return {
              ...edge,
              id: `${newSourceId}_${edge.sourceHandle}_${newTargetId}_${edge.targetHandle}_${Date.now()}`,
              source: newSourceId,
              target: newTargetId,
            };
          });
          setEdges([...edges, ...newEdges]);
        }
      }
    }
  }, [nodes, edges, copiedNodes, copiedEdges, nodeId, isAnyModalOpen]);

  useEffect(() => {
    window.addEventListener('keydown', handleKeyDown);
    return () => {
      window.removeEventListener('keydown', handleKeyDown);
    };
  }, [handleKeyDown]);

  return (
    <div className={className}>
      <Button
        variant="outline"
        size="icon"
        onClick={toggleSidebar}
        style={{
          position: 'fixed',
          left: isSidebarOpen ? '350px' : '10px',
          zIndex: 10000,
          backgroundColor: 'black',
          color: 'white',
        }}
      >
        {isSidebarOpen ? <ChevronLeft className="h-4 w-4" /> : <ChevronRight className="h-4 w-4" />}
      </Button>
      <Sidebar isOpen={isSidebarOpen} availableNodes={availableNodes} addNode={addNode} />
      <ReactFlow
        nodes={nodes.map(node => ({ ...node, data: { ...node.data, setIsAnyModalOpen } }))}
        edges={edges}
        onNodesChange={onNodesChange}
        onEdgesChange={onEdgesChange}
        onConnect={onConnect}
        nodeTypes={nodeTypes}
        edgeTypes={edgeTypes}
        connectionLineComponent={ConnectionLine}
        onEdgesDelete={onEdgesDelete}
        deleteKeyCode={["Backspace", "Delete"]}
        onNodeDragStart={onNodesChangeStart}
        onNodeDragStop={onNodesChangeEnd}
      >
        <div style={{ position: 'absolute', right: 10, zIndex: 4 }}>
          <Input
            type="text"
            placeholder="Agent Name"
            value={agentName}
            onChange={(e) => setAgentName(e.target.value)}
          />
          <Input
            type="text"
            placeholder="Agent Description"
            value={agentDescription}
            onChange={(e) => setAgentDescription(e.target.value)}
          />
          <div style={{ display: 'flex', flexDirection: 'column', gap: '10px' }}>  {/* Added gap for spacing */}
            <Button onClick={() => saveAgent(savedAgent?.is_template)}>
              Save {savedAgent?.is_template ? "Template" : "Agent"}
            </Button>
            {!savedAgent?.is_template &&
              <Button onClick={runAgent}>Save & Run Agent</Button>
            }
            {!savedAgent &&
              <Button onClick={() => saveAgent(true)}>Save as Template</Button>
            }
            <div>
              <Button onClick={handleUndo} disabled={!history.canUndo()}>Undo</Button>
              <Button onClick={handleRedo} disabled={!history.canRedo()}>Redo</Button>
            </div>
          </div>
        </div>
      </ReactFlow>
    </div>
  );
};

export default FlowEditor;<|MERGE_RESOLUTION|>--- conflicted
+++ resolved
@@ -24,29 +24,11 @@
 import { history } from './history';
 import { CustomEdge, CustomEdgeData } from './CustomEdge';
 import ConnectionLine from './ConnectionLine';
-<<<<<<< HEAD
+import Ajv from 'ajv';
 
 // This is for the history, this is the minimum distance a block must move before it is logged
 // It helps to prevent spamming the history with small movements especially when pressing on a input in a block
 const MINIMUM_MOVE_BEFORE_LOG = 50;
-
-type CustomNodeData = {
-  blockType: string;
-  title: string;
-  inputSchema: ObjectSchema;
-  outputSchema: ObjectSchema;
-  hardcodedValues: { [key: string]: any };
-  setHardcodedValues: (values: { [key: string]: any }) => void;
-  connections: Array<{ source: string; sourceHandle: string; target: string; targetHandle: string }>;
-  isOutputOpen: boolean;
-  status?: string;
-  output_data?: any;
-  block_id: string;
-  backend_id?: string;
-};
-=======
-import Ajv from 'ajv';
->>>>>>> 76feead3
 
 const Sidebar: React.FC<{ isOpen: boolean, availableNodes: Block[], addNode: (id: string, name: string) => void }> =
   ({ isOpen, availableNodes, addNode }) => {
