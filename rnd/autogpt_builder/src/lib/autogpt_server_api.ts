--- conflicted
+++ resolved
@@ -110,7 +110,7 @@
     }
   }
 
-  async updateFlow(flowID: string, flow: Flow): Promise<Flow> {
+  async updateFlow(flowID: string, flow: FlowUpdateable): Promise<Flow> {
     const path = `/graphs/${flowID}`;
     console.debug(`PUT ${path} payload:`, flow);
 
@@ -276,20 +276,16 @@
   links: Array<Link>;
 };
 
-<<<<<<< HEAD
-export type FlowCreatable = Omit<
+export type FlowUpdateable = Omit<
   Flow,
-  "graph_id" | "version" | "is_active" | "is_template"
+  "version" | "is_active" | "is_template"
 > & {
-  graph_id?: string;
   version?: number;
   is_active?: boolean;
   is_template?: boolean;
-=======
-export type FlowCreatable = Flow | {
-  id?: string;
->>>>>>> 925bbbc5
-}
+}
+
+export type FlowCreatable = Omit<FlowUpdateable, "id"> & { id?: string }
 
 export type FlowCreateRequestBody = {
   template_id: string;
