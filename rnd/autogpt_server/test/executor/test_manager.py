import time

import pytest

from autogpt_server.data import block, db, execution, graph
from autogpt_server.executor import ExecutionManager
from autogpt_server.server import AgentServer
from autogpt_server.util.service import PyroNameServer


async def create_test_graph() -> graph.Graph:
    """
    ParrotBlock
                \
                 ---- TextFormatterBlock ---- PrintingBlock
                /
    ParrotBlock
    """
    nodes = [
        graph.Node(block_id=block.ParrotBlock.id),
        graph.Node(block_id=block.ParrotBlock.id),
        graph.Node(
            block_id=block.TextFormatterBlock.id,
            input_default={
                "format": "{texts[0]},{texts[1]},{texts[2]}",
                "texts_$_3": "!!!",
            },
        ),
        graph.Node(block_id=block.PrintingBlock.id),
    ]
    nodes[0].connect(nodes[2], "output", "texts_$_1")
    nodes[1].connect(nodes[2], "output", "texts_$_2")
    nodes[2].connect(nodes[3], "combined_text", "text")

    test_graph = graph.Graph(
        name="TestGraph",
        description="Test graph",
        nodes=nodes,
    )
    await block.initialize_blocks()
    result = await graph.create_graph(test_graph)

    # Assertions
    assert result.name == test_graph.name
    assert result.description == test_graph.description
    assert len(result.nodes) == len(test_graph.nodes)

    return test_graph


async def execute_graph(test_manager: ExecutionManager, test_graph: graph.Graph):
    # --- Test adding new executions --- #
    text = "Hello, World!"
    input_data = {"input": text}
    agent_server = AgentServer()
    response = await agent_server.execute_graph(test_graph.id, input_data)
    executions = response["executions"]
    graph_exec_id = response["id"]
    assert len(executions) == 2

    async def is_execution_completed():
        execs = await agent_server.get_executions(test_graph.id, graph_exec_id)
        return test_manager.queue.empty() and len(execs) == 4

    # Wait for the executions to complete
    for i in range(10):
        if await is_execution_completed():
            break
        time.sleep(1)

    # Execution queue should be empty
    assert await is_execution_completed()
    executions = await agent_server.get_executions(test_graph.id, graph_exec_id)

    # Executing ParrotBlock1
    exec = executions[0]
    assert exec.status == execution.ExecutionStatus.COMPLETED
    assert exec.graph_exec_id == graph_exec_id
    assert exec.output_data == {"output": ["Hello, World!"]}
    assert exec.input_data == {"input": text}
    assert exec.node_id == test_graph.nodes[0].id

    # Executing ParrotBlock2
    exec = executions[1]
    assert exec.status == execution.ExecutionStatus.COMPLETED
    assert exec.graph_exec_id == graph_exec_id
    assert exec.output_data == {"output": ["Hello, World!"]}
    assert exec.input_data == {"input": text}
    assert exec.node_id == test_graph.nodes[1].id

    # Executing TextFormatterBlock
    exec = executions[2]
    assert exec.status == execution.ExecutionStatus.COMPLETED
    assert exec.graph_exec_id == graph_exec_id
<<<<<<< HEAD
    assert exec.output_data == {"combined_text": ["Hello, World!,Hello, World!"]}
    assert exec.input_data == {
        "text1": "Hello, World!",
        "text2": "Hello, World!",
=======
    assert exec.output_data == {"combined_text": ["Hello, World!,Hello, World!,!!!"]}
    assert exec.input_data == {
        "texts_$_1": "Hello, World!",
        "texts_$_2": "Hello, World!",
>>>>>>> d5ab83aa
    }
    assert exec.node_id == test_graph.nodes[2].id

    # Executing PrintingBlock
    exec = executions[3]
    assert exec.status == execution.ExecutionStatus.COMPLETED
    assert exec.graph_exec_id == graph_exec_id
    assert exec.output_data == {"status": ["printed"]}
<<<<<<< HEAD
    assert exec.input_data == {"text": "Hello, World!,Hello, World!"}
=======
    assert exec.input_data == {"text": "Hello, World!,Hello, World!,!!!"}
>>>>>>> d5ab83aa
    assert exec.node_id == test_graph.nodes[3].id


@pytest.mark.asyncio(scope="session")
async def test_agent_execution():
    with PyroNameServer():
        with ExecutionManager(1) as test_manager:
            await db.connect()
            test_graph = await create_test_graph()
            await execute_graph(test_manager, test_graph)<|MERGE_RESOLUTION|>--- conflicted
+++ resolved
@@ -92,17 +92,10 @@
     exec = executions[2]
     assert exec.status == execution.ExecutionStatus.COMPLETED
     assert exec.graph_exec_id == graph_exec_id
-<<<<<<< HEAD
-    assert exec.output_data == {"combined_text": ["Hello, World!,Hello, World!"]}
-    assert exec.input_data == {
-        "text1": "Hello, World!",
-        "text2": "Hello, World!",
-=======
     assert exec.output_data == {"combined_text": ["Hello, World!,Hello, World!,!!!"]}
     assert exec.input_data == {
         "texts_$_1": "Hello, World!",
         "texts_$_2": "Hello, World!",
->>>>>>> d5ab83aa
     }
     assert exec.node_id == test_graph.nodes[2].id
 
@@ -111,11 +104,7 @@
     assert exec.status == execution.ExecutionStatus.COMPLETED
     assert exec.graph_exec_id == graph_exec_id
     assert exec.output_data == {"status": ["printed"]}
-<<<<<<< HEAD
-    assert exec.input_data == {"text": "Hello, World!,Hello, World!"}
-=======
     assert exec.input_data == {"text": "Hello, World!,Hello, World!,!!!"}
->>>>>>> d5ab83aa
     assert exec.node_id == test_graph.nodes[3].id
 
 
