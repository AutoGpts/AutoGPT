--- conflicted
+++ resolved
@@ -21,7 +21,6 @@
 from autogpt_server.data import block, db
 from autogpt_server.data import graph as graph_db
 from autogpt_server.data.block import BlockInput, CompletedBlockOutput
-<<<<<<< HEAD
 from autogpt_server.data.execution import (
     ExecutionResult,
     ExecutionStatus,
@@ -29,8 +28,6 @@
     list_executions,
     update_execution_status,
 )
-=======
->>>>>>> d407fd10
 from autogpt_server.executor import ExecutionManager, ExecutionScheduler
 from autogpt_server.server.conn_manager import ConnectionManager
 from autogpt_server.server.model import (
