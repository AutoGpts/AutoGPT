--- conflicted
+++ resolved
@@ -58,21 +58,13 @@
         graph.Link(
             source_id=nodes[0].id,
             sink_id=nodes[2].id,
-<<<<<<< HEAD
-            source_name="output",
-=======
             source_name="result",
->>>>>>> e645cc4b
             sink_name="values_#_a",
         ),
         graph.Link(
             source_id=nodes[1].id,
             sink_id=nodes[2].id,
-<<<<<<< HEAD
-            source_name="output",
-=======
             source_name="result",
->>>>>>> e645cc4b
             sink_name="values_#_b",
         ),
         graph.Link(
