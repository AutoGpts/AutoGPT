from .config import Settings
<<<<<<< HEAD
from .jwt_utils import parse_jwt_token
from .decorator import require_auth, get_user
from .middleware import auth_middleware

__all__ = ['Settings', 'parse_jwt_token', 'require_auth', 'get_user', 'auth_middleware']
=======
from .depends import requires_admin_user, requires_user
from .jwt_utils import parse_jwt_token
from .middleware import auth_middleware
from .models import User

__all__ = [
    "Settings",
    "parse_jwt_token",
    "requires_user",
    "requires_admin_user",
    "auth_middleware",
    "User",
]
>>>>>>> 56ce7ac6
<|MERGE_RESOLUTION|>--- conflicted
+++ resolved
@@ -1,11 +1,4 @@
 from .config import Settings
-<<<<<<< HEAD
-from .jwt_utils import parse_jwt_token
-from .decorator import require_auth, get_user
-from .middleware import auth_middleware
-
-__all__ = ['Settings', 'parse_jwt_token', 'require_auth', 'get_user', 'auth_middleware']
-=======
 from .depends import requires_admin_user, requires_user
 from .jwt_utils import parse_jwt_token
 from .middleware import auth_middleware
@@ -18,5 +11,4 @@
     "requires_admin_user",
     "auth_middleware",
     "User",
-]
->>>>>>> 56ce7ac6
+]